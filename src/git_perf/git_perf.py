#!/usr/bin/env python3

# TODO(kaihowl) show overall mean/stddev in report
# TODO(kaihowl) hover of commits in report to show 'more' info
# TODO(kaihowl) error handling for push/pull, e.g., no remote refs/notes/perf

import argparse
import time
import subprocess
from typing import List, Tuple, Optional
import sys
from icecream import ic  # type: ignore
from enum import Enum, auto
ic.configureOutput(outputFunction=print)
ic.disable()

PERF_REF = 'refs/notes/perf'
MAX_PUSHES = 3
DEFAULT_MAX_COUNT = 40
ACCEPT_PERF_TRAILER = 'accept-perf'
GIT_NOTES_BASE_COMMAND = ['git', 'notes', '--ref', PERF_REF]
GIT_LOG_BASE_COMMAND = ['git',
                        '--no-pager',
                        'log',
                        '--no-color',
                        '--ignore-missing',  # Support empty repo
                        ]


class MissingValuePolicy(Enum):
    SILENT = auto()
    WARN = auto()
    FAIL = auto()


KeyValueList = List[Tuple[str, str]]

parser = argparse.ArgumentParser(description="""
        Track performance measurements in git using git-notes.
""")
sub_parser = parser.add_subparsers(dest='subcommand', required=True)


def isnumeric(val: str):
    try:
        float(val)
    except ValueError:
        return False

    return True


def numerictype(val):
    if not isnumeric(val):
        raise argparse.ArgumentTypeError(f"'{val}' is not numeric")

    # TODO(kaihowl) this is not true, this is converted by float in add()
    # Keep as string, this is parsed in Pandas to the most appropriate type
    return val


def add_measurement_option(parser, required=True):
    parser.add_argument(
        '--measurement', '-m', help='Name of measurement', required=required, default=None,
        dest='measurement')


def keyvalue(val) -> Tuple[str, str]:
    if len(val.split()) != 1:
        raise argparse.ArgumentTypeError(f"Key value pair '{val}' contains whitespace")

    split = val.strip().split('=')
    if len(split) != 2:
        raise argparse.ArgumentTypeError(
            f"Key value pair '{val}' does not follow 'key=value' format")

    return split


def add_kv_option(parser):
    parser.add_argument(
        '--key-value',
        '-kv',
        action='append',
        type=keyvalue,
        help='Key-value pair separated by "=" with no whitespaces',
        default=[])


# subcommand: measure
measure_parser = sub_parser.add_parser(
    "measure", help='Measure the supplied commands runtime')
add_kv_option(measure_parser)
add_measurement_option(measure_parser)
measure_parser.add_argument(
    '--number', '-n', help='Number of measurements', type=int, default=1)
measure_parser.add_argument(
    'command', nargs='+', help='Command to measure')

# subcommand: add
add_parser = sub_parser.add_parser('add', help='Add single measurement')
add_kv_option(add_parser)
add_measurement_option(add_parser)
add_parser.add_argument('value', help='Measured value to be added (numeric)', type=numerictype)

# subcommand: push
push_parser = sub_parser.add_parser(
    'push', help='Publish performance results to remote')

# subcommand: push
pull_parser = sub_parser.add_parser(
    'pull', help='Pull performance results from remote')

# subcommand: report
report_parser = sub_parser.add_parser(
    'report', help='Create an HTML performance report')
add_measurement_option(report_parser, required=False)
report_parser.add_argument('-o', '--output', help='HTML output file', default='report.html')
report_parser.add_argument('-s', '--separate-by', help='Create individual plots '
                           'by grouping with the value of this selector')
# TODO(kaihowl) repeated with below
report_parser.add_argument(
    '-n',
    '--max-count',
    help='Limit to the number of previous commits considered',
    type=int,
    default=DEFAULT_MAX_COUNT)
report_parser.add_argument(
    '-g',
    '--group-by',
    help='What to group the measurements by',
    default='commit')

# subcommand: audit
audit_parser = sub_parser.add_parser(
    'audit', help="""
    For a given measurement, check perfomance deviations of the HEAD commit
    against <n> previous commits. Group previous results and aggregate their
    results before comparison.
    """)
add_measurement_option(audit_parser)
# TODO(kaihowl) should this by kv as well?
audit_parser.add_argument(
    '--selector',
    '-s',
    action='append',
    type=keyvalue,
    help='Key-value pair separated by "=" with no whitespaces to subselect measurements',
    default=[])
audit_parser.add_argument(
    '-n',
    '--max-count',
    help='Limit to the number of commits considered',
    type=int,
    default=DEFAULT_MAX_COUNT)
audit_parser.add_argument(
    '-min',
    '--min-measurements',
    help='Minimum number of measurements needed. If less, pass test and assume '
         'more measurements are needed.',
    type=int)
audit_parser.add_argument(
    '-g',
    '--group-by',
    help='What to group the measurements by',
    default='commit')
audit_parser.add_argument(
    '-agg',
    '--aggregate-by',
    help='What to aggregate the measurements in each group with',
    default='min')
# TODO rename to z-value instead?
audit_parser.add_argument(
    '-d', '--sigma',
    help='Multiple of the stddev after which a outlier is detected. '
    'If the HEAD measurement is within [mean-<d>*sigma; mean+<d>*sigma], '
    'it is considered acceptable.',
    type=float,
    default=4)

# subcomand: good
good_parser = sub_parser.add_parser('good', help="""
        Accept HEAD commit's measurement for audit, even if outside of range.
        This is allows to accept expected performance changes.
        It will copy the current HEAD's measurements to the amended HEAD commit.
        """)
add_measurement_option(good_parser, required=True)
add_kv_option(good_parser)


# subcommand: prune
prune_parser = sub_parser.add_parser('prune', help="""
        Remove all performance measurements for non-existent/unreachable objects.
        Will refuse to work if run on a shallow clone.
        """)


def measure(measurement: str, number: int, key_value: KeyValueList, command: List[str]):
    for i in range(number):
        start = time.time_ns()
        subprocess.check_call(command)
        end = time.time_ns()
        value = end - start
        add(measurement, key_value, str(value))


def get_formatted_kvs(key_value: KeyValueList) -> str:
    return ' '.join([f"{key}={value}" for (key, value) in key_value])


def add(measurement: str, key_value: KeyValueList, value: str):
    formatted_measurement = f"{measurement} {time.time()} {value} {get_formatted_kvs(key_value)}"
    ic(formatted_measurement)

    notes_call = GIT_NOTES_BASE_COMMAND + ['append', '-m', formatted_measurement]
    subprocess.check_call(notes_call)


def pull():
    fetch()
    reconcile()


def push():
    counter = 0
    while counter < MAX_PUSHES and push_to_origin() != 0:
        pull()
        counter += 1


def push_to_origin() -> int:
    return subprocess.call(['git', 'push', 'origin', PERF_REF])


def fetch():
    subprocess.check_call(['git', 'fetch', 'origin', PERF_REF])


def reconcile():
    command = GIT_NOTES_BASE_COMMAND + [
        'merge',
        '-s',
        'cat_sort_uniq',
        'FETCH_HEAD']
    subprocess.check_call(command)


def get_raw_notes(max_count_commits: int) -> str:
    command = GIT_LOG_BASE_COMMAND + [
        '-n', str(max_count_commits),
        '--first-parent',  # only show the main branch history
        '--pretty=--,%H,%D%n%N',
        '--decorate=full',
        f"--notes={PERF_REF}",
        "HEAD"]  # pass in revision to allow using --ignore-missing for empty repos
    ic(command)
    return ic(subprocess.check_output(command, text=True))


def get_raw_pending_trailers():
    """
    Get all performance trailers in commit messages that are not merged, yet.
    This will take the total of all trailers found in 'HEAD^..'.
    If HEAD is a normal commit, only this commit is considered.
    If HEAD is a merge commit, all commits not merged into the first parent are considered.
    """
    command = GIT_LOG_BASE_COMMAND + [
        f'--format=%(trailers:key={ACCEPT_PERF_TRAILER},valueonly=true)',
        'HEAD^..',
    ]
    ic(command)
    return ic(subprocess.check_output(command, text=True))


def get_trailer_df():
    import pandas as pd  # type: ignore
    records = []
    for line in get_raw_pending_trailers().splitlines():
        if len(line.strip()) == 0:
            continue
        items = line.split()
        name = items[0]
        kvs = items[1:]
        records.append({
            'name': name,
            'kvs': kvs,
        })

    df = pd.DataFrame(records)
    df = expand_kvs(df)
    return df


def expand_kvs(df):
    df.index.name = 'num'
    if 'kvs' in df.columns:
        expanded = df.kvs.explode().str.split('=', expand=True)
        # Only continue if there are indeed kv pairs and not a kvs column of empty arrays
        # TODO(kaihowl) appears when adding only non-kv measurements, maybe handle earlier?
        if len(expanded.columns) == 2:
            # Explicitly rename columns. Using integer column names exposes
            # broken pivot_table in Pandas 1.4.2
            expanded.columns = ['key', 'value']
            pivoted = expanded.pivot_table(columns='key', index='num',
                                           values='value', aggfunc='last')
            df = df.drop(['kvs'], axis=1).join(pivoted)
    return df


def get_df(max_count_commits: int):
    """
    Retrieve a pandas dataframe containing the raw measurements.
    Returns a tuple (df, list_with_parsed_commits_hashes_backwards_order)
    """
    import pandas as pd  # type: ignore
    records = []
    commit = None
    commit_is_grafted = False
    commits_parsed = []

    for line in get_raw_notes(max_count_commits).splitlines():
        if line.startswith('--'):
            _, commit, *decorations = line.strip().split(",")
            commit_is_grafted = 'grafted' in decorations
            commits_parsed.append(commit)
            continue
        if len(line.strip()) == 0:
            continue
        data = line.strip()
        items = data.split()
        if commit is None:
            print(
                f"Already have input but commit is unknown: '{data}'", file=sys.stderr)
            assert(False)
            continue
        if len(items) < 3:
            print(
                f"Too few items for commit in input line: '{data}'", file=sys.stderr)
            assert(False)
            continue
        name = items[0]
        time = items[1]
        val = items[2]
        if not isnumeric(val):
            print(
                f"Found non-numeric value '{val}' as measurement "
                f"for commit {commit} in line: '{data}'",
                file=sys.stderr)
            assert(False)
            continue
        kvs = items[3:]
        records.append({
            "commit": commit,
            "nr_commit": len(commits_parsed),
            "name": name,
            "time": pd.to_datetime(time, unit='s'),
            # TODO(kaihowl) fixed float conversion collides with commend in numerictype()
            "val": float(val),
            "kvs": kvs})
    number_commits = len(commits_parsed)
    if number_commits < max_count_commits and commit_is_grafted:
        print(f"Found {number_commits} "
              f"commit{'s' if number_commits > 1 else ''} instead of "
              f"the desired {max_count_commits} and "
              "we seem to have hit the boundary of a shallow clone",
              file=sys.stderr)
        sys.exit(1)
    df = pd.DataFrame(records)

    df = expand_kvs(df)

    return (df, commits_parsed)


def report(measurement: str,
           max_count: int,
           output: str,
           group_by: str,
           separate_by: str = None):

<<<<<<< HEAD
    import plotly.graph_objects as go
=======
    import plotly.graph_objects as go  # type: ignore
>>>>>>> 61c97f2a

    df, commits_parsed = get_df(max_count)

    # TODO(kaihowl) move check into get_df
    # TODO(kaihowl) check if perf notes is a valid ref
    if (len(df) == 0):
        print("No performance measurements found", file=sys.stderr)
        sys.exit(1)

    if measurement:
        df = filter_df(df, [('name', measurement)])

    df = df.fillna("n/a")
    ic(df.to_markdown())

    if group_by not in df.columns:
        print(f"Argument for --group_by invalid: {group_by}",
              file=sys.stderr)
        sys.exit(1)

    args = {
        'x': group_by,
        'y': 'val',
    }

    is_group_by_commit = group_by == 'commit'

    if is_group_by_commit:
        args['x'] = 'nr_commit'

    if separate_by:
        if separate_by not in df.columns:
            print(f"Argument for --separate-by invalid: {separate_by} "
                  "not found in columns", file=sys.stderr)
            sys.exit(1)
<<<<<<< HEAD
        # args['color'] = separate_by
        args['category_orders'] = {separate_by: df[separate_by].unique()}
=======
>>>>>>> 61c97f2a

    if (len(df) == 0):
        print("No performance measurements after filtering found", file=sys.stderr)
        sys.exit(1)

    hovertemplate = "<br />".join([f"{name}=%{{customdata[{i}]}}" for i,
                                  name in enumerate(df.columns)])

    with open(output, 'w') as f:
        f.write('<h1>Performance Measurements</h1>')
        fig = go.Figure()
        trace_names = []
        if is_group_by_commit:
            fig.update_xaxes(
                tickvals=list(range(1, len(commits_parsed)+1)),
                ticktext=[c[:6] for c in commits_parsed],
                tickfont={'family': 'monospace'},
                title='',
                autorange='reversed')
<<<<<<< HEAD
        for name, name_df in df.groupby('name'):
=======
        for name, name_df in df.groupby('name', sort=False):
>>>>>>> 61c97f2a
            if separate_by:
                groups = name_df.groupby(separate_by)
            else:
                groups = [(None, name_df)]
            for separator, trace_df in groups:
                trace_args = {
                    'x': trace_df[args['x']],
                    'y': trace_df[args['y']],
                    'boxpoints': 'all',
                    'name': name,
                    'hovertemplate': hovertemplate,
                    'customdata': list(trace_df.to_numpy()),
                }

                if separator:
                    trace_args['legendgroup'] = name
                    trace_args['legendgrouptitle_text'] = name
                    trace_args['name'] = separator

<<<<<<< HEAD
                # TODO(kaihowl) legend is inversed...
                # TODO(kaihowl) order of graphs must also be inversed
=======
>>>>>>> 61c97f2a
                fig.add_trace(go.Box(**trace_args))

            trace_names.append(name)
            fig.update_yaxes(matches=None)
        fig.update_layout(legend={'groupclick': 'toggleitem',
                          'orientation': 'h', 'x': 0, 'y': -0.2})
        f.write(fig.to_html(include_plotlyjs='cdn', full_html=False))


def filter_df(df,
              selector: KeyValueList,
              missing: MissingValuePolicy = MissingValuePolicy.FAIL):
    for (key, value) in selector:
        if key not in df.columns:
            message = f"Selector '{key}' does not exist"
            if missing == MissingValuePolicy.SILENT:
                continue
            elif missing == MissingValuePolicy.WARN:
                print(message, file=sys.stderr)
            else:
                raise ValueError(message)
        df = df[df[key] == value]
    return df


def summarize(df,
              group_by: str,
              aggregate_by: str,
              min_measurements: Optional[int] = None) -> Tuple[float, float]:
    import numpy as np
    if (len(df) == 0 or (min_measurements is not None and len(df) < min_measurements)):
        return (np.nan, np.nan)
    group = df.groupby(group_by).val.agg(aggregate_by)
    return (group.mean(), group.std())


def audit(measurement: str,
          max_count: int,
          group_by: str,
          aggregate_by: str,
          selector: KeyValueList,
          # TODO(kaihowl) inconsistent with `n` argument (not counting HEAD vs counting HEAD)
          min_measurements: Optional[int],
          sigma: float):
    import numpy as np

    df, commits = get_df(max_count)

    # TODO(kaihowl) test missing
    if len(df) == 0:
        print("No performance measurements found", file=sys.stderr)
        sys.exit(1)

    ic(df.to_markdown())

    df_head = df[df['commit'] == commits[0]]
    df_tail = df[df['commit'] != commits[0]]

    if len(df_head) == 0:
        print("No performance measurements on HEAD commit", file=sys.stderr)
        sys.exit(1)

    trailers = get_trailer_df()

    selector.append(('name', measurement))
    df_head = filter_df(df_head, selector, missing=MissingValuePolicy.FAIL)
    df_tail = filter_df(df_tail, selector, missing=MissingValuePolicy.WARN)
    trailers = filter_df(trailers, selector, missing=MissingValuePolicy.SILENT)

    accept_regression = len(trailers) > 0

    ic(df_head.to_markdown())
    ic(df_tail.to_markdown())

    tail_mean, tail_std = summarize(df_tail, group_by, aggregate_by, min_measurements)
    print(f"mean: {tail_mean}")
    print(f"std: {tail_std}")

    head_mean, _ = summarize(df_head, group_by, aggregate_by)
    print(f"head_mean: {head_mean}")
    print(f"sigma: {sigma}")

    if np.isnan(head_mean):
        print("No matching measurements in HEAD commit", file=sys.stderr)
        sys.exit(1)

    if np.isnan(tail_std):
        print("Not enough historical data available", file=sys.stderr)
        return

    # If the historical measurements are perfectly stable, stddev == 0,
    # then z should be positive infinity to always trigger a deviation.
    # This uses np.float64 objects which have
    # 0/0 = np.nan(0)
    # z/0 = np.nan(+inf) if z > 0
    with np.errstate(divide='ignore'):
        z = abs(head_mean - tail_mean) / tail_std
    z = np.nan_to_num(z)
    print(f"z-score: {z}")
    is_regular = z <= sigma
    print(f"is regular: {z} <= {sigma} == {is_regular}")
    print(f"accept regression: {accept_regression}")
    accepted = is_regular or accept_regression
    sys.exit(not accepted)


def mark_as_good(measurement: str, key_value: KeyValueList):
    command = ['git',
               '--no-pager',
               'commit',
               '--amend',
               '--no-edit',
               '--trailer', f"{ACCEPT_PERF_TRAILER}: {measurement} {get_formatted_kvs(key_value)}",
               ]
    ic(command)
    return ic(subprocess.check_output(command, text=True))


def copy_measurements_from_prev_head():
    command = GIT_NOTES_BASE_COMMAND + [
        'list',
        'HEAD@{1}',
    ]
    ic(command)
    has_notes = ic(subprocess.call(command, text=True,
                                   stdout=subprocess.DEVNULL, stderr=subprocess.DEVNULL)) == 0
    if not has_notes:
        return

    command = GIT_NOTES_BASE_COMMAND + [
        'copy',
        '-f',
        'HEAD@{1}',
        'HEAD',
    ]
    ic(command)
    return ic(subprocess.check_output(command))


def good(measurement: str, key_value: KeyValueList):
    mark_as_good(measurement, key_value)
    copy_measurements_from_prev_head()


def is_shallow_repo() -> bool:
    command = ['git', 'rev-parse', '--is-shallow-repository']
    ic(command)
    text = ic(subprocess.check_output(command, text=True))
    return text.strip() == 'true'


def prune():
    if is_shallow_repo():
        print("Refusing to prune in a shallow clone", file=sys.stderr)
        sys.exit(1)

    command = GIT_NOTES_BASE_COMMAND + ['prune']
    ic(command)
    ic(subprocess.check_call(command))


def main():
    args = parser.parse_args()
    subcommand = args.subcommand
    del args.subcommand
    globals()[subcommand](**vars(args))


if __name__ == '__main__':
    main()<|MERGE_RESOLUTION|>--- conflicted
+++ resolved
@@ -378,11 +378,7 @@
            group_by: str,
            separate_by: str = None):
 
-<<<<<<< HEAD
-    import plotly.graph_objects as go
-=======
     import plotly.graph_objects as go  # type: ignore
->>>>>>> 61c97f2a
 
     df, commits_parsed = get_df(max_count)
 
@@ -418,11 +414,6 @@
             print(f"Argument for --separate-by invalid: {separate_by} "
                   "not found in columns", file=sys.stderr)
             sys.exit(1)
-<<<<<<< HEAD
-        # args['color'] = separate_by
-        args['category_orders'] = {separate_by: df[separate_by].unique()}
-=======
->>>>>>> 61c97f2a
 
     if (len(df) == 0):
         print("No performance measurements after filtering found", file=sys.stderr)
@@ -442,11 +433,7 @@
                 tickfont={'family': 'monospace'},
                 title='',
                 autorange='reversed')
-<<<<<<< HEAD
-        for name, name_df in df.groupby('name'):
-=======
         for name, name_df in df.groupby('name', sort=False):
->>>>>>> 61c97f2a
             if separate_by:
                 groups = name_df.groupby(separate_by)
             else:
@@ -466,11 +453,6 @@
                     trace_args['legendgrouptitle_text'] = name
                     trace_args['name'] = separator
 
-<<<<<<< HEAD
-                # TODO(kaihowl) legend is inversed...
-                # TODO(kaihowl) order of graphs must also be inversed
-=======
->>>>>>> 61c97f2a
                 fig.add_trace(go.Box(**trace_args))
 
             trace_names.append(name)
