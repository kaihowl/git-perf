--- conflicted
+++ resolved
@@ -408,11 +408,8 @@
             print(f"Argument for --separate-by invalid: {separate_by} "
                   "not found in columns", file=sys.stderr)
             sys.exit(1)
-<<<<<<< HEAD
-=======
-        args['color'] = separate_by
+        # args['color'] = separate_by
         args['category_orders'] = {separate_by: df[separate_by].unique()}
->>>>>>> d8d8ed3a
 
     if (len(df) == 0):
         print("No performance measurements after filtering found", file=sys.stderr)
