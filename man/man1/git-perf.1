.ie \n(.g .ds Aq \(aq
.el .ds Aq '
<<<<<<< HEAD
.TH git-perf 1  "git-perf 0.17.2" 
=======
.TH git-perf 1  "git-perf " 
>>>>>>> c10282a2
.SH NAME
git\-perf
.SH SYNOPSIS
\fBgit\-perf\fR [\fB\-v\fR|\fB\-\-verbose\fR]... [\fB\-h\fR|\fB\-\-help\fR] <\fIsubcommands\fR>
.SH DESCRIPTION
.SH OPTIONS
.TP
\fB\-v\fR, \fB\-\-verbose\fR
Increase verbosity level (can be specified multiple times.) The first level sets level "info", second sets level "debug", and third sets level "trace" for the logger
.TP
\fB\-h\fR, \fB\-\-help\fR
Print help
.SH SUBCOMMANDS
.TP
git\-perf\-measure(1)
Measure the runtime of the supplied command (in nanoseconds)
.TP
git\-perf\-add(1)
Add single measurement
.TP
git\-perf\-push(1)
Publish performance results to remote
.TP
git\-perf\-pull(1)
Pull performance results from remote
.TP
git\-perf\-report(1)
Create an HTML performance report
.TP
git\-perf\-audit(1)
For given measurements, check perfomance deviations of the HEAD commit against `<n>` previous commits. Group previous results and aggregate their results before comparison
.TP
git\-perf\-bump\-epoch(1)
Accept HEAD commit\*(Aqs measurement for audit, even if outside of range. This is allows to accept expected performance changes. This is accomplished by starting a new epoch for the given measurement. The epoch is configured in the git perf config file. A change to the epoch therefore has to be committed and will result in a new HEAD for which new measurements have to be taken
.TP
git\-perf\-remove(1)
Remove all performance measurements for commits that have been committed before the specified time period
.TP
git\-perf\-prune(1)
Remove all performance measurements for non\-existent/unreachable objects. Will refuse to work if run on a shallow clone
.TP
git\-perf\-help(1)
<<<<<<< HEAD
Print this message or the help of the given subcommand(s)
.SH VERSION
v0.17.2
=======
Print this message or the help of the given subcommand(s)
>>>>>>> c10282a2
<|MERGE_RESOLUTION|>--- conflicted
+++ resolved
@@ -1,10 +1,6 @@
 .ie \n(.g .ds Aq \(aq
 .el .ds Aq '
-<<<<<<< HEAD
 .TH git-perf 1  "git-perf 0.17.2" 
-=======
-.TH git-perf 1  "git-perf " 
->>>>>>> c10282a2
 .SH NAME
 git\-perf
 .SH SYNOPSIS
@@ -47,10 +43,6 @@
 Remove all performance measurements for non\-existent/unreachable objects. Will refuse to work if run on a shallow clone
 .TP
 git\-perf\-help(1)
-<<<<<<< HEAD
 Print this message or the help of the given subcommand(s)
 .SH VERSION
-v0.17.2
-=======
-Print this message or the help of the given subcommand(s)
->>>>>>> c10282a2
+v0.17.2