--- conflicted
+++ resolved
@@ -3,19 +3,13 @@
 
 [tox]
 isolated_build = True
-<<<<<<< HEAD
-envlist = py3
-=======
 envlist = py3,py3-mypy
->>>>>>> e7d9ce49
 
 [testenv]
 commands_pre = bash ./test/install.sh
 commands = bash ./test/run_tests.sh
 allowlist_externals=bash
 
-<<<<<<< HEAD
-=======
 [testenv:py3-mypy]
 deps =
   mypy
@@ -23,7 +17,6 @@
 commands =
   mypy ./src/git_perf/git_perf.py
 
->>>>>>> e7d9ce49
 [testenv:dev]
 usedevelop = True
 commands =