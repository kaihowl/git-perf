# Command-Line Help for `git-perf`

This document contains the help content for the `git-perf` command-line program.

**Command Overview:**

* [`git-perf`↴](#git-perf)
* [`git-perf measure`↴](#git-perf-measure)
* [`git-perf add`↴](#git-perf-add)
* [`git-perf import`↴](#git-perf-import)
* [`git-perf push`↴](#git-perf-push)
* [`git-perf pull`↴](#git-perf-pull)
* [`git-perf report`↴](#git-perf-report)
* [`git-perf audit`↴](#git-perf-audit)
* [`git-perf bump-epoch`↴](#git-perf-bump-epoch)
* [`git-perf remove`↴](#git-perf-remove)
* [`git-perf prune`↴](#git-perf-prune)
* [`git-perf list-commits`↴](#git-perf-list-commits)
* [`git-perf size`↴](#git-perf-size)
* [`git-perf config`↴](#git-perf-config)

## `git-perf`

**Usage:** `git-perf [OPTIONS] <COMMAND>`

###### **Subcommands:**

* `measure` — Measure the runtime of the supplied command (in nanoseconds)
* `add` — Add single measurement
* `import` — Import measurements from test runners and benchmarks
* `push` — Publish performance results to remote
* `pull` — Pull performance results from remote
* `report` — Create an HTML performance report
* `audit` — For given measurements, check perfomance deviations of the HEAD commit against `<n>` previous commits. Group previous results and aggregate their results before comparison
* `bump-epoch` — Accept HEAD commit's measurement for audit, even if outside of range. This is allows to accept expected performance changes. This is accomplished by starting a new epoch for the given measurement. The epoch is configured in the git perf config file. A change to the epoch therefore has to be committed and will result in a new HEAD for which new measurements have to be taken
* `remove` — Remove all performance measurements for commits that have been committed at or before the specified time (inclusive boundary, uses <=)
* `prune` — Remove all performance measurements for non-existent/unreachable objects. Will refuse to work if run on a shallow clone
* `list-commits` — List all commits that have performance measurements
* `size` — Estimate storage size of live performance measurements
* `config` — Manage git-perf configuration

###### **Options:**

* `-v`, `--verbose` — Increase verbosity level (can be specified multiple times.) The first level sets level "info", second sets level "debug", and third sets level "trace" for the logger



## `git-perf measure`

Measure the runtime of the supplied command (in nanoseconds)

**Usage:** `git-perf measure [OPTIONS] --measurement <NAME> -- <COMMAND>...`

###### **Arguments:**

* `<COMMAND>` — Command to measure

###### **Options:**

* `-n`, `--repetitions <REPETITIONS>` — Repetitions

  Default value: `1`
* `-m`, `--measurement <NAME>` — Name of the measurement
* `-k`, `--key-value <KEY_VALUE>` — Key-value pairs separated by '='



## `git-perf add`

Add single measurement

**Usage:** `git-perf add [OPTIONS] --measurement <NAME> <VALUE>`

###### **Arguments:**

* `<VALUE>` — Measured value to be added

###### **Options:**

* `-m`, `--measurement <NAME>` — Name of the measurement
* `-k`, `--key-value <KEY_VALUE>` — Key-value pairs separated by '='



## `git-perf import`

Import measurements from test runners and benchmarks

Parse and store runtime measurements from external tools like cargo-nextest (JUnit XML) and cargo-criterion (JSON). This allows tracking test and benchmark performance over time using git-perf's measurement infrastructure.

## Supported Formats

**junit** - JUnit XML format - Works with: cargo-nextest, pytest, Jest, JUnit, and many other test frameworks - Requires: Configure nextest with JUnit output in `.config/nextest.toml` - Command: `cargo nextest run --profile ci` (outputs to target/nextest/ci/junit.xml)

**criterion-json** - cargo-criterion JSON format - Works with: cargo-criterion benchmarks - Command: `cargo criterion --message-format json`

## Measurement Naming

Tests: `test::<test_name>` Benchmarks: `bench::<benchmark_id>::<statistic>` (mean, median, slope, mad)

## Examples

```bash # Import test results from file git-perf import junit target/nextest/ci/junit.xml

# Import from stdin cat junit.xml | git-perf import junit

# Import with metadata git-perf import junit junit.xml --metadata ci=true --metadata branch=main

# Import with filtering (regex) git-perf import junit junit.xml --filter "^integration::"

# Dry run to preview git-perf import junit junit.xml --dry-run --verbose

# Import benchmarks cargo criterion --message-format json > bench.json git-perf import criterion-json bench.json ```

**Usage:** `git-perf import [OPTIONS] <FORMAT> [FILE]`

###### **Arguments:**

* `<FORMAT>` — Format of the input data

  Possible values:
  - `junit`:
    JUnit XML format (nextest, pytest, Jest, etc.)
  - `criterion-json`:
    cargo-criterion JSON format

* `<FILE>` — Input file path (use '-' or omit for stdin)

###### **Options:**

* `-p`, `--prefix <PREFIX>` — Optional prefix to prepend to measurement names
* `-m`, `--metadata <METADATA>` — Key-value pairs separated by '=' to add as metadata to all measurements
* `-f`, `--filter <FILTER>` — Regex filter to select specific tests/benchmarks
* `--dry-run` — Preview what would be imported without storing
* `-v`, `--verbose` — Show detailed information about imported measurements



## `git-perf push`

Publish performance results to remote

**Usage:** `git-perf push [OPTIONS]`

###### **Options:**

* `-r`, `--remote <REMOTE>` — Remote to push to (defaults to git-perf-origin)



## `git-perf pull`

Pull performance results from remote

**Usage:** `git-perf pull`



## `git-perf report`

Create an HTML performance report

**Usage:** `git-perf report [OPTIONS]`

###### **Options:**

* `-o`, `--output <OUTPUT>` — HTML output file

  Default value: `output.html`
* `-n`, `--max-count <MAX_COUNT>` — Limit the number of previous commits considered. HEAD is included in this count

  Default value: `40`
* `-m`, `--measurement <MEASUREMENT>` — Select an individual measurements instead of all
* `-k`, `--key-value <KEY_VALUE>` — Key-value pairs separated by '=', select only matching measurements
* `-f`, `--filter <FILTER>` — Filter measurements by regex pattern (can be specified multiple times). If any filter matches, the measurement is included (OR logic). Patterns are unanchored by default. Use ^pattern$ for exact matches. Example: -f "bench.*" -f "test_.*"
* `-s`, `--separate-by <SEPARATE_BY>` — Create individual traces in the graph by grouping with the value of this selector. Can be specified multiple times to split on multiple dimensions (e.g., -s os -s arch). Multiple splits create combined group labels like "ubuntu/x64"
* `-a`, `--aggregate-by <AGGREGATE_BY>` — What to aggregate the measurements in each group with

  Possible values: `min`, `max`, `median`, `mean`

<<<<<<< HEAD
* `--show-epochs` — Show epoch boundary markers in the report (hidden by default, toggleable via legend)
* `--detect-changes` — Detect and show change points in the report (hidden by default, toggleable via legend)
=======
* `-t`, `--template <TEMPLATE>` — Path to custom HTML template file (overrides config)
* `-c`, `--custom-css <CUSTOM_CSS>` — Path to custom CSS file to inject into the template
* `--title <TITLE>` — Custom title for the report (overrides default)
>>>>>>> 1c5f645e



## `git-perf audit`

For given measurements, check perfomance deviations of the HEAD commit against `<n>` previous commits. Group previous results and aggregate their results before comparison.

The audit can be configured to ignore statistically significant deviations if they are below a minimum relative deviation threshold. This helps filter out noise while still catching meaningful performance changes.

## Statistical Dispersion Methods

The audit supports two methods for calculating statistical dispersion:

**Standard Deviation (stddev)**: Traditional method that is sensitive to outliers. Use when your performance data is normally distributed and you want to detect all performance changes, including those caused by outliers.

**Median Absolute Deviation (MAD)**: Robust method that is less sensitive to outliers. Use when your performance data has occasional outliers or spikes, or when you want to focus on typical performance changes rather than extreme values.

## Configuration

Configuration is done via the `.gitperfconfig` file:

**Default settings:** - `[measurement].min_relative_deviation = 5.0` - `[measurement].dispersion_method = "mad"` - `[measurement].min_measurements = 3` - `[measurement].aggregate_by = "median"` - `[measurement].sigma = 3.5`

**Measurement-specific settings (override defaults):** - `[measurement."name"].min_relative_deviation = 10.0` - `[measurement."name"].dispersion_method = "stddev"` - `[measurement."name"].min_measurements = 5` - `[measurement."name"].aggregate_by = "mean"` - `[measurement."name"].sigma = 4.5`

## Precedence

All audit options follow the same precedence order: 1. CLI option (if specified) - highest priority 2. Measurement-specific config - overrides default 3. Default config - overrides built-in default 4. Built-in default - lowest priority

**Note:** When `--min-measurements` is specified on CLI, it applies to ALL measurements in the audit, overriding any per-measurement config values.

Built-in defaults: - `min_measurements`: 2 - `aggregate_by`: min - `sigma`: 4.0 - `dispersion_method`: stddev

When the relative deviation is below the threshold, the audit passes even if the z-score exceeds the sigma threshold. The relative deviation is calculated as: `|(head_value / tail_median - 1.0) * 100%|` where tail_median is the median of historical measurements (excluding HEAD).

The sparkline visualization shows the range of measurements relative to the tail median (historical measurements only).

**Usage:** `git-perf audit [OPTIONS]`

###### **Options:**

* `-m`, `--measurement <MEASUREMENT>` — Specific measurement names to audit (can be specified multiple times). At least one of --measurement or --filter must be provided. Multiple measurements use OR logic. Example: -m timer -m memory
* `-n`, `--max-count <MAX_COUNT>` — Limit the number of previous commits considered. HEAD is included in this count

  Default value: `40`
* `-s`, `--selectors <SELECTORS>` — Key-value pair separated by "=" with no whitespaces to subselect measurements
* `-f`, `--filter <FILTER>` — Filter measurements by regex pattern (can be specified multiple times). At least one of --measurement or --filter must be provided. If any filter matches, the measurement is included (OR logic). Patterns are unanchored by default. Use ^pattern$ for exact matches. Examples: -f "bench_.*" (prefix), -f ".*_x64$" (suffix), -f "^perf_" (anchored prefix)
* `--min-measurements <MIN_MEASUREMENTS>` — Minimum number of historic measurements needed. If less, pass test and assume more measurements are needed. A minimum of two historic measurements are needed for proper evaluation of standard deviation. If specified on CLI, applies to ALL measurements (overrides config). If not specified, uses per-measurement config or defaults to 2
* `-a`, `--aggregate-by <AGGREGATE_BY>` — What to aggregate the measurements in each group with. If not specified, uses the value from .gitperfconfig file, or defaults to min

  Possible values: `min`, `max`, `median`, `mean`

* `-d`, `--sigma <SIGMA>` — Multiple of the dispersion after which an outlier is detected. If the HEAD measurement is within the acceptable range based on this threshold, it is considered acceptable. If not specified, uses the value from .gitperfconfig file, or defaults to 4.0
* `-D`, `--dispersion-method <DISPERSION_METHOD>` — Method for calculating statistical dispersion. Choose between:

   **stddev**: Standard deviation - sensitive to outliers, use for normally distributed data where you want to detect all changes.

   **mad**: Median Absolute Deviation - robust to outliers, use when data has occasional spikes or you want to focus on typical changes.

   If not specified, uses the value from .gitperfconfig file, or defaults to stddev.

  Possible values: `stddev`, `mad`

* `--no-change-point-warning` — Suppress warning when change points are detected in the current epoch. By default, audit will warn if a change point (regime shift) is detected within the current measurement epoch, as this may affect z-score reliability



## `git-perf bump-epoch`

Accept HEAD commit's measurement for audit, even if outside of range. This is allows to accept expected performance changes. This is accomplished by starting a new epoch for the given measurement. The epoch is configured in the git perf config file. A change to the epoch therefore has to be committed and will result in a new HEAD for which new measurements have to be taken

**Usage:** `git-perf bump-epoch --measurement <MEASUREMENTS>`

###### **Options:**

* `-m`, `--measurement <MEASUREMENTS>`



## `git-perf remove`

Remove all performance measurements for commits that have been committed at or before the specified time (inclusive boundary, uses <=).

By default, this command automatically prunes orphaned measurements after removal (measurements for commits that no longer exist or are unreachable). Use --no-prune to skip this automatic cleanup.

Note: Only published measurements (i.e., those that have been pushed to the remote repository) can be removed. Local unpublished measurements are not affected by this operation.

**Usage:** `git-perf remove [OPTIONS] --older-than <OLDER_THAN>`

###### **Options:**

* `--older-than <OLDER_THAN>`
* `--no-prune` — Skip automatic pruning of orphaned measurements after removal

  Default value: `false`
* `--dry-run` — Preview what would be removed without actually removing



## `git-perf prune`

Remove all performance measurements for non-existent/unreachable objects. Will refuse to work if run on a shallow clone

**Usage:** `git-perf prune`



## `git-perf list-commits`

List all commits that have performance measurements.

Outputs one commit SHA-1 hash per line. This can be used to identify which commits have measurements stored in the performance notes branch.

Example: git perf list-commits | wc -l  # Count commits with measurements git perf list-commits | head   # Show first few commits

**Usage:** `git-perf list-commits`



## `git-perf size`

Estimate storage size of live performance measurements

This command calculates the total size of performance measurement data stored in git notes (refs/notes/perf-v3). Use --detailed to see a breakdown by measurement name.

By default, shows logical object sizes (uncompressed). Use --disk-size to see actual on-disk sizes accounting for compression.

Examples: git perf size                    # Show total size in human-readable format git perf size --detailed         # Show breakdown by measurement name git perf size --format bytes     # Show size in raw bytes git perf size --disk-size        # Show actual on-disk sizes git perf size --include-objects  # Include git repository statistics

**Usage:** `git-perf size [OPTIONS]`

###### **Options:**

* `-d`, `--detailed` — Show detailed breakdown by measurement name
* `-f`, `--format <FORMAT>` — Output format (human-readable or bytes)

  Default value: `human`

  Possible values:
  - `human`:
    Human-readable format (e.g., "1.2 MB")
  - `bytes`:
    Raw bytes as integer

* `--disk-size` — Use on-disk size (compressed) instead of logical size
* `--include-objects` — Include git repository statistics for context



## `git-perf config`

Manage git-perf configuration

Display and query git-perf configuration settings, including git context (branch name, repository location), configuration sources, and measurement-specific settings. This follows the git config pattern.

Examples: git perf config --list                  # Show configuration summary git perf config --list --detailed       # Show all measurement settings git perf config --list --json           # Output as JSON git perf config --list --validate       # Check for config issues git perf config --list --measurement M  # Show specific measurement

**Usage:** `git-perf config [OPTIONS]`

###### **Options:**

* `-l`, `--list` — List all configuration settings (similar to git config --list)
* `-d`, `--detailed` — Show detailed configuration including all measurements
* `-f`, `--format <FORMAT>` — Output format (human-readable or JSON)

  Default value: `human`

  Possible values:
  - `human`:
    Human-readable format
  - `json`:
    JSON format for machine parsing

* `-v`, `--validate` — Validate configuration and report issues
* `-m`, `--measurement <MEASUREMENT>` — Show specific measurement configuration only



<hr/>

<small><i>
    This document was generated automatically by
    <a href="https://crates.io/crates/clap-markdown"><code>clap-markdown</code></a>.
</i></small><|MERGE_RESOLUTION|>--- conflicted
+++ resolved
@@ -178,14 +178,11 @@
 
   Possible values: `min`, `max`, `median`, `mean`
 
-<<<<<<< HEAD
-* `--show-epochs` — Show epoch boundary markers in the report (hidden by default, toggleable via legend)
-* `--detect-changes` — Detect and show change points in the report (hidden by default, toggleable via legend)
-=======
 * `-t`, `--template <TEMPLATE>` — Path to custom HTML template file (overrides config)
 * `-c`, `--custom-css <CUSTOM_CSS>` — Path to custom CSS file to inject into the template
 * `--title <TITLE>` — Custom title for the report (overrides default)
->>>>>>> 1c5f645e
+* `--show-epochs` — Show epoch boundary markers in the report (hidden by default, toggleable via legend)
+* `--detect-changes` — Detect and show change points in the report (hidden by default, toggleable via legend)
 
 
 
