--- conflicted
+++ resolved
@@ -4,13 +4,8 @@
 unit = "bytes"
 
 [measurement."report"]
-<<<<<<< HEAD
 epoch = "8443db3"
-unit = "ms"
-=======
-epoch = "439374ca"
 unit = "ns"
->>>>>>> f7a47259
 
 [measurement."test-measure2"]
 epoch = "439374ca"
