[measurement."report-size"]
epoch = "fedee674"
min_relative_deviation = 10.0
unit = "bytes"

[measurement."report"]
epoch = "fedee674"
unit = "ns"

[measurement."test-measure2"]
epoch = "439374ca"
min_relative_deviation = 10.0
unit = "ns"

[measurement."release-binary-size"]
epoch = "c692cdd"
unit = "bytes"

<<<<<<< HEAD
[backoff]
# Increase max elapsed time to handle high concurrency in CI environments
# The slow concurrency test (testslow_concurrency_push_add.sh) runs 2 concurrent
# pruners that can experience significant contention, especially in CI where
# resources are more limited. Default is 60s, we increase to 180s to provide
# enough retry window for the worst-case scenarios.
max_elapsed_seconds = 180
=======
[measurement."report-benchmark"]
unit = "ns"

[measurement."add-benchmark"]
unit = "ns"

[measurement."report-size-benchmark"]
unit = "bytes"
min_relative_deviation = 10.0
>>>>>>> 8483cbc5
<|MERGE_RESOLUTION|>--- conflicted
+++ resolved
@@ -16,15 +16,6 @@
 epoch = "c692cdd"
 unit = "bytes"
 
-<<<<<<< HEAD
-[backoff]
-# Increase max elapsed time to handle high concurrency in CI environments
-# The slow concurrency test (testslow_concurrency_push_add.sh) runs 2 concurrent
-# pruners that can experience significant contention, especially in CI where
-# resources are more limited. Default is 60s, we increase to 180s to provide
-# enough retry window for the worst-case scenarios.
-max_elapsed_seconds = 180
-=======
 [measurement."report-benchmark"]
 unit = "ns"
 
@@ -34,4 +25,11 @@
 [measurement."report-size-benchmark"]
 unit = "bytes"
 min_relative_deviation = 10.0
->>>>>>> 8483cbc5
+
+[backoff]
+# Increase max elapsed time to handle high concurrency in CI environments
+# The slow concurrency test (testslow_concurrency_push_add.sh) runs 2 concurrent
+# pruners that can experience significant contention, especially in CI where
+# resources are more limited. Default is 60s, we increase to 180s to provide
+# enough retry window for the worst-case scenarios.
+max_elapsed_seconds = 180