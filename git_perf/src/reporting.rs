use std::{
    collections::HashMap,
    fs::{self, File},
    io::{self, ErrorKind, Write},
    path::{Path, PathBuf},
};

use anyhow::anyhow;
use anyhow::{bail, Result};
use chrono::Utc;
use itertools::Itertools;
use plotly::{
    common::{DashType, Font, LegendGroupTitle, Line, Mode, Title, Visible},
    layout::{Axis, Legend},
    Configuration, Layout, Plot, Scatter,
};

use crate::{
    change_point::{ChangeDirection, ChangePoint, EpochTransition},
    config,
    data::{Commit, MeasurementData, MeasurementSummary},
    measurement_retrieval::{self, MeasurementReducer},
    stats::ReductionFunc,
};

<<<<<<< HEAD
/// Default number of characters to display from commit SHA in report x-axis.
///
/// This value is used when displaying commit hashes on the x-axis of plots,
/// optimized for display space and readability in interactive visualizations.
const DEFAULT_COMMIT_HASH_DISPLAY_LENGTH: usize = 6;

// Color constants for change point visualization
/// RGBA color for performance regressions (increases in metrics like execution time).
/// Red color with 80% opacity.
const REGRESSION_COLOR: &str = "rgba(220, 53, 69, 0.8)";

/// RGBA color for performance improvements (decreases in metrics like execution time).
/// Green color with 80% opacity.
const IMPROVEMENT_COLOR: &str = "rgba(40, 167, 69, 0.8)";

/// Color for epoch markers in the plot.
const EPOCH_MARKER_COLOR: &str = "gray";

// Line width constants for plot styling
/// Line width for change point markers (vertical lines indicating performance changes).
const CHANGE_POINT_LINE_WIDTH: f64 = 3.0;

/// Line width for epoch markers (vertical dashed lines).
const EPOCH_MARKER_LINE_WIDTH: f64 = 2.0;
=======
/// Configuration for report templates
pub struct ReportTemplateConfig {
    pub template_path: Option<PathBuf>,
    pub custom_css_path: Option<PathBuf>,
    pub title: Option<String>,
}

/// Metadata for rendering report templates
struct ReportMetadata {
    title: String,
    custom_css: String,
    timestamp: String,
    commit_range: String,
    depth: usize,
}

impl ReportMetadata {
    fn new(
        title: Option<String>,
        custom_css_content: String,
        commits: &[Commit],
    ) -> ReportMetadata {
        let timestamp = Utc::now().format("%Y-%m-%d %H:%M:%S UTC").to_string();

        let commit_range = if commits.is_empty() {
            "No commits".to_string()
        } else if commits.len() == 1 {
            commits[0].commit[..7].to_string()
        } else {
            format!(
                "{}..{}",
                &commits.last().unwrap().commit[..7],
                &commits[0].commit[..7]
            )
        };

        let depth = commits.len();

        let default_title = "Performance Measurements".to_string();
        let title = title.unwrap_or(default_title);

        ReportMetadata {
            title,
            custom_css: custom_css_content,
            timestamp,
            commit_range,
            depth,
        }
    }
}

/// Extract Plotly JavaScript dependencies and plot content
///
/// Uses Plotly's native API to generate proper HTML components:
/// - `plotly_head`: Script tags for Plotly.js library (from CDN by default)
/// - `plotly_body`: Inline div + script for the actual plot content
///
/// This approach is more robust than HTML string parsing and leverages
/// Plotly's to_inline_html() method which generates embeddable content
/// assuming Plotly.js is already available on the page.
fn extract_plotly_parts(plot: &Plot) -> (String, String) {
    // Get the Plotly.js library script tags from CDN
    // This returns script tags that load plotly.min.js from CDN
    let plotly_head = Plot::online_cdn_js();

    // Get the inline plot HTML (div + script) without full HTML document
    // This assumes plotly.js is already loaded (which we handle via plotly_head)
    // Pass None to auto-generate a unique div ID
    let plotly_body = plot.to_inline_html(None);

    (plotly_head, plotly_body)
}

/// Apply template with placeholder substitution
fn apply_template(template: &str, plot: &Plot, metadata: &ReportMetadata) -> Vec<u8> {
    let (plotly_head, plotly_body) = extract_plotly_parts(plot);

    let output = template
        .replace("{{TITLE}}", &metadata.title)
        .replace("{{PLOTLY_HEAD}}", &plotly_head)
        .replace("{{PLOTLY_BODY}}", &plotly_body)
        .replace("{{CUSTOM_CSS}}", &metadata.custom_css)
        .replace("{{TIMESTAMP}}", &metadata.timestamp)
        .replace("{{COMMIT_RANGE}}", &metadata.commit_range)
        .replace("{{DEPTH}}", &metadata.depth.to_string())
        .replace("{{AUDIT_SECTION}}", ""); // Future enhancement

    output.as_bytes().to_vec()
}

/// Load template from file or return default
fn load_template(template_path: Option<&PathBuf>) -> Result<Option<String>> {
    let template_path = match template_path {
        Some(path) => path.clone(),
        None => {
            // Try config
            if let Some(config_path) = config::report_template_path() {
                config_path
            } else {
                // No template specified
                return Ok(None);
            }
        }
    };

    if !template_path.exists() {
        bail!("Template file not found: {}", template_path.display());
    }

    let template_content = fs::read_to_string(&template_path).map_err(|e| {
        anyhow!(
            "Failed to read template file {}: {}",
            template_path.display(),
            e
        )
    })?;

    Ok(Some(template_content))
}

/// Load custom CSS content from file
fn load_custom_css(custom_css_path: Option<&PathBuf>) -> Result<String> {
    let css_path = match custom_css_path {
        Some(path) => path.clone(),
        None => {
            // Try config
            if let Some(config_path) = config::report_custom_css_path() {
                config_path
            } else {
                // No custom CSS
                return Ok(String::new());
            }
        }
    };

    if !css_path.exists() {
        bail!("Custom CSS file not found: {}", css_path.display());
    }

    fs::read_to_string(&css_path).map_err(|e| {
        anyhow!(
            "Failed to read custom CSS file {}: {}",
            css_path.display(),
            e
        )
    })
}
>>>>>>> 1c5f645e

/// Formats a measurement name with its configured unit, if available.
/// Returns "measurement_name (unit)" if unit is configured, otherwise just "measurement_name".
fn format_measurement_with_unit(measurement_name: &str) -> String {
    match config::measurement_unit(measurement_name) {
        Some(unit) => format!("{} ({})", measurement_name, unit),
        None => measurement_name.to_string(),
    }
}

/// CSV row representation of a measurement with unit column.
/// Metadata is stored separately and concatenated during serialization.
struct CsvMeasurementRow {
    commit: String,
    epoch: u32,
    measurement: String,
    timestamp: f64,
    value: f64,
    unit: String,
    metadata: HashMap<String, String>,
}

impl CsvMeasurementRow {
    /// Create a CSV row from MeasurementData
    fn from_measurement(commit: &str, measurement: &MeasurementData) -> Self {
        let unit = config::measurement_unit(&measurement.name).unwrap_or_default();
        CsvMeasurementRow {
            commit: commit.to_string(),
            epoch: measurement.epoch,
            measurement: measurement.name.clone(),
            timestamp: measurement.timestamp,
            value: measurement.val,
            unit,
            metadata: measurement.key_values.clone(),
        }
    }

    /// Create a CSV row from MeasurementSummary
    fn from_summary(
        commit: &str,
        measurement_name: &str,
        summary: &MeasurementSummary,
        group_value: Option<&String>,
    ) -> Self {
        let unit = config::measurement_unit(measurement_name).unwrap_or_default();
        let mut metadata = HashMap::new();
        if let Some(gv) = group_value {
            metadata.insert("group".to_string(), gv.clone());
        }
        CsvMeasurementRow {
            commit: commit.to_string(),
            epoch: summary.epoch,
            measurement: measurement_name.to_string(),
            timestamp: 0.0,
            value: summary.val,
            unit,
            metadata,
        }
    }

    /// Format as a tab-delimited CSV line
    /// Float values are formatted to always include at least one decimal place
    fn to_csv_line(&self) -> String {
        // Format floats with appropriate precision
        // If value is a whole number, format as X.0, otherwise use default precision
        let value_str = if self.value.fract() == 0.0 && self.value.is_finite() {
            format!("{:.1}", self.value)
        } else {
            self.value.to_string()
        };

        let timestamp_str = if self.timestamp.fract() == 0.0 && self.timestamp.is_finite() {
            format!("{:.1}", self.timestamp)
        } else {
            self.timestamp.to_string()
        };

        let mut line = format!(
            "{}\t{}\t{}\t{}\t{}\t{}",
            self.commit, self.epoch, self.measurement, timestamp_str, value_str, self.unit
        );

        // Add metadata key-value pairs
        for (k, v) in &self.metadata {
            line.push('\t');
            line.push_str(k);
            line.push('=');
            line.push_str(v);
        }

        line
    }
}

trait Reporter<'a> {
    fn add_commits(&mut self, hashes: &'a [Commit]);
    fn add_trace(
        &mut self,
        indexed_measurements: Vec<(usize, &'a MeasurementData)>,
        measurement_name: &str,
        group_values: &[String],
    );
    fn add_summarized_trace(
        &mut self,
        indexed_measurements: Vec<(usize, MeasurementSummary)>,
        measurement_name: &str,
        group_values: &[String],
    );
    fn add_epoch_boundaries(
        &mut self,
        transitions: &[EpochTransition],
        commit_indices: &[usize],
        measurement_name: &str,
        group_values: &[String],
        y_min: f64,
        y_max: f64,
    );
    fn add_change_points(
        &mut self,
        change_points: &[ChangePoint],
        commit_indices: &[usize],
        measurement_name: &str,
        group_values: &[String],
        y_min: f64,
        y_max: f64,
    );
    fn as_bytes(&self) -> Vec<u8>;
    fn set_template_and_metadata(&mut self, template: Option<String>, metadata: ReportMetadata);
}

struct PlotlyReporter {
    plot: Plot,
    // Manual axis data reversal implementation: plotly-rs does not support autorange="reversed"
    // The autorange parameter only accepts boolean values (as of v0.13.5), requiring manual
    // index reversal to achieve reversed axis display (newest commits on right, oldest on left)
    // See: https://github.com/kaihowl/git-perf/issues/339
    size: usize,
    // Track units for all measurements to determine if we should add unit to Y-axis label
    measurement_units: Vec<Option<String>>,
    // Template and metadata for customized output
    template: Option<String>,
    metadata: Option<ReportMetadata>,
}

impl PlotlyReporter {
    fn new() -> PlotlyReporter {
        let config = Configuration::default().responsive(true).fill_frame(false);
        let mut plot = Plot::new();
        plot.set_configuration(config);
        PlotlyReporter {
            plot,
            size: 0,
            measurement_units: Vec::new(),
            template: None,
            metadata: None,
        }
    }

    fn convert_to_x_y(&self, indexed_measurements: Vec<(usize, f64)>) -> (Vec<usize>, Vec<f64>) {
        indexed_measurements
            .iter()
            .map(|(i, m)| (self.size - i - 1, *m))
            .unzip()
    }

    /// Returns the Y-axis with unit label if all measurements share the same unit.
    fn compute_y_axis(&self) -> Option<Axis> {
        // Check if all measurements have the same unit (and at least one unit exists)
        if self.measurement_units.is_empty() {
            return None;
        }

        let first_unit = self.measurement_units.first();
        let all_same_unit = self
            .measurement_units
            .iter()
            .all(|u| u == first_unit.unwrap());

        if all_same_unit {
            if let Some(Some(unit)) = first_unit {
                // All measurements share the same unit - add it to Y-axis label
                return Some(Axis::new().title(Title::from(format!("Value ({})", unit))));
            }
        }
        None
    }

    /// Helper function to add a vertical line segment to coordinate vectors.
    ///
    /// Adds two points (bottom and top of the line) plus a separator (None).
    fn add_vertical_line_segment(
        x_coords: &mut Vec<Option<usize>>,
        y_coords: &mut Vec<Option<f64>>,
        hover_texts: &mut Vec<String>,
        x_pos: usize,
        y_min: f64,
        y_max: f64,
        hover_text: String,
    ) {
        // Bottom point
        x_coords.push(Some(x_pos));
        y_coords.push(Some(y_min));
        hover_texts.push(hover_text.clone());

        // Top point
        x_coords.push(Some(x_pos));
        y_coords.push(Some(y_max));
        hover_texts.push(hover_text);

        // Separator (breaks the line for next segment)
        x_coords.push(None);
        y_coords.push(None);
        hover_texts.push(String::new());
    }

    /// Helper function to configure trace legend based on group values.
    ///
    /// If group_values is non-empty, uses group label with legend grouping.
    /// Otherwise, uses measurement display name directly.
    fn configure_trace_legend<X, Y>(
        trace: Box<Scatter<X, Y>>,
        group_values: &[String],
        measurement_name: &str,
        measurement_display: &str,
        label_suffix: &str,
        legend_group_suffix: &str,
    ) -> Box<Scatter<X, Y>>
    where
        X: serde::Serialize + Clone,
        Y: serde::Serialize + Clone,
    {
        if !group_values.is_empty() {
            let group_label = group_values.join("/");
            trace
                .name(format!("{} ({})", group_label, label_suffix))
                .legend_group(format!("{}_{}", measurement_name, legend_group_suffix))
                .legend_group_title(LegendGroupTitle::from(
                    format!("{} - {}", measurement_display, label_suffix).as_str(),
                ))
        } else {
            trace
                .name(format!("{} ({})", measurement_display, label_suffix))
                .legend_group(format!("{}_{}", measurement_name, legend_group_suffix))
        }
    }

    /// Helper to process a vertical marker (epoch or change point) and add its coordinates.
    ///
    /// Returns Ok(x_pos) if successful, Err if index out of bounds.
    fn process_vertical_marker(
        &self,
        index: usize,
        commit_indices: &[usize],
        measurement_name: &str,
        marker_type: &str,
    ) -> Result<usize, ()> {
        if index >= commit_indices.len() {
            log::warn!(
                "[{}] {} index {} out of bounds (max: {})",
                measurement_name,
                marker_type,
                index,
                commit_indices.len()
            );
            return Err(());
        }
        let commit_idx = commit_indices[index];
        let x_pos = self.size - commit_idx - 1;
        Ok(x_pos)
    }

    /// Add epoch boundary traces to the plot.
    ///
    /// These are vertical dashed gray lines where measurement epochs change.
    /// Hidden by default (legendonly), user clicks legend to toggle visibility.
    /// Uses actual commit indices to properly map epoch transitions when measurements
    /// don't exist for all commits.
    pub fn add_epoch_boundary_traces(
        &mut self,
        transitions: &[EpochTransition],
        commit_indices: &[usize],
        measurement_name: &str,
        group_values: &[String],
        y_min: f64,
        y_max: f64,
    ) {
        if transitions.is_empty() {
            return;
        }

        let mut x_coords: Vec<Option<usize>> = vec![];
        let mut y_coords: Vec<Option<f64>> = vec![];
        let mut hover_texts: Vec<String> = vec![];

        for transition in transitions {
            let x_pos = match self.process_vertical_marker(
                transition.index,
                commit_indices,
                measurement_name,
                "Epoch transition",
            ) {
                Ok(pos) => pos,
                Err(()) => continue,
            };

            let hover_text = format!("Epoch {}→{}", transition.from_epoch, transition.to_epoch);

            Self::add_vertical_line_segment(
                &mut x_coords,
                &mut y_coords,
                &mut hover_texts,
                x_pos,
                y_min,
                y_max,
                hover_text,
            );
        }

        let measurement_display = format_measurement_with_unit(measurement_name);

        let trace = Scatter::new(x_coords, y_coords)
            .visible(Visible::LegendOnly)
            .mode(Mode::Lines)
            .line(
                Line::new()
                    .color(EPOCH_MARKER_COLOR)
                    .dash(DashType::Dash)
                    .width(EPOCH_MARKER_LINE_WIDTH),
            )
            .show_legend(true)
            .hover_text_array(hover_texts);

        let trace = Self::configure_trace_legend(
            trace,
            group_values,
            measurement_name,
            &measurement_display,
            "Epochs",
            "epochs",
        );

        self.plot.add_trace(trace);
    }

    /// Add change point traces with explicit commit index mapping.
    ///
    /// This version uses the actual commit indices to properly map change points
    /// when measurements don't exist for all commits.
    pub fn add_change_point_traces_with_indices(
        &mut self,
        change_points: &[ChangePoint],
        commit_indices: &[usize],
        measurement_name: &str,
        group_values: &[String],
        y_min: f64,
        y_max: f64,
    ) {
        let measurement_display = format_measurement_with_unit(measurement_name);

        for cp in change_points {
            let x_pos = match self.process_vertical_marker(
                cp.index,
                commit_indices,
                measurement_name,
                "Change point",
            ) {
                Ok(pos) => pos,
                Err(()) => continue,
            };

            let (color, label_prefix, symbol) = match cp.direction {
                ChangeDirection::Increase => (REGRESSION_COLOR, "Increase", "⚠ Regression"),
                ChangeDirection::Decrease => (IMPROVEMENT_COLOR, "Decrease", "✓ Improvement"),
            };

            let hover_text = format!(
                "{}: {:+.1}%<br>Commit: {}<br>Confidence: {:.1}%",
                symbol,
                cp.magnitude_pct,
                &cp.commit_sha[..8.min(cp.commit_sha.len())],
                cp.confidence * 100.0
            );

            // Create vertical line from y_min to y_max
            let mut x_coords = vec![];
            let mut y_coords = vec![];
            let mut hover_texts = vec![];

            Self::add_vertical_line_segment(
                &mut x_coords,
                &mut y_coords,
                &mut hover_texts,
                x_pos,
                y_min,
                y_max,
                hover_text,
            );

            // Remove the trailing separator (None values) since we're creating one trace per change point
            x_coords.truncate(2);
            y_coords.truncate(2);
            hover_texts.truncate(2);

            let trace = Scatter::new(x_coords, y_coords)
                .visible(Visible::LegendOnly)
                .mode(Mode::Lines)
                .line(Line::new().color(color).width(CHANGE_POINT_LINE_WIDTH))
                .show_legend(false)
                .hover_text_array(hover_texts);

            let trace = Self::configure_trace_legend(
                trace,
                group_values,
                measurement_name,
                &measurement_display,
                label_prefix,
                "change_points",
            );

            self.plot.add_trace(trace);
        }
    }
}

impl<'a> Reporter<'a> for PlotlyReporter {
    fn add_commits(&mut self, commits: &'a [Commit]) {
        let enumerated_commits = commits.iter().rev().enumerate();
        self.size = commits.len();

        let (commit_nrs, short_hashes): (Vec<_>, Vec<_>) = enumerated_commits
            .map(|(n, c)| {
                (
                    n as f64,
                    c.commit[..DEFAULT_COMMIT_HASH_DISPLAY_LENGTH].to_owned(),
                )
            })
            .unzip();
        let x_axis = Axis::new()
            .tick_values(commit_nrs)
            .tick_text(short_hashes)
            .tick_angle(45.0)
            .tick_font(Font::new().family("monospace"));
        let layout = Layout::new()
            .title(Title::from("Performance Measurements"))
            .x_axis(x_axis)
            .legend(
                Legend::new()
                    .group_click(plotly::layout::GroupClick::ToggleItem)
                    .orientation(plotly::common::Orientation::Horizontal),
            );

        self.plot.set_layout(layout);
    }

    fn add_trace(
        &mut self,
        indexed_measurements: Vec<(usize, &'a MeasurementData)>,
        measurement_name: &str,
        group_values: &[String],
    ) {
        let (x, y) = self.convert_to_x_y(
            indexed_measurements
                .into_iter()
                .map(|(i, m)| (i, m.val))
                .collect_vec(),
        );

        // Track unit for this measurement
        self.measurement_units
            .push(config::measurement_unit(measurement_name));

        let measurement_display = format_measurement_with_unit(measurement_name);

        let trace = plotly::BoxPlot::new_xy(x, y);

        let trace = if !group_values.is_empty() {
            // Join group values with "/" for display (only at display time)
            let group_label = group_values.join("/");
            trace
                .name(&group_label)
                .legend_group(measurement_name)
                .legend_group_title(LegendGroupTitle::from(measurement_display))
                .show_legend(true)
        } else {
            trace.name(&measurement_display)
        };

        self.plot.add_trace(trace);
    }

    fn add_summarized_trace(
        &mut self,
        indexed_measurements: Vec<(usize, MeasurementSummary)>,
        measurement_name: &str,
        group_values: &[String],
    ) {
        let (x, y) = self.convert_to_x_y(
            indexed_measurements
                .into_iter()
                .map(|(i, m)| (i, m.val))
                .collect_vec(),
        );

        // Track unit for this measurement
        self.measurement_units
            .push(config::measurement_unit(measurement_name));

        let measurement_display = format_measurement_with_unit(measurement_name);

        let trace = plotly::Scatter::new(x, y).name(&measurement_display);

        let trace = if !group_values.is_empty() {
            // Join group values with "/" for display (only at display time)
            let group_label = group_values.join("/");
            trace
                .name(&group_label)
                .legend_group(measurement_name)
                .legend_group_title(LegendGroupTitle::from(measurement_display))
                .show_legend(true)
        } else {
            trace.name(&measurement_display)
        };

        self.plot.add_trace(trace);
    }

    fn add_epoch_boundaries(
        &mut self,
        transitions: &[EpochTransition],
        commit_indices: &[usize],
        measurement_name: &str,
        group_values: &[String],
        y_min: f64,
        y_max: f64,
    ) {
        self.add_epoch_boundary_traces(
            transitions,
            commit_indices,
            measurement_name,
            group_values,
            y_min,
            y_max,
        );
    }

    fn add_change_points(
        &mut self,
        change_points: &[ChangePoint],
        commit_indices: &[usize],
        measurement_name: &str,
        group_values: &[String],
        y_min: f64,
        y_max: f64,
    ) {
        self.add_change_point_traces_with_indices(
            change_points,
            commit_indices,
            measurement_name,
            group_values,
            y_min,
            y_max,
        );
    }

    fn as_bytes(&self) -> Vec<u8> {
        // Get the final plot (with or without custom y-axis)
        let final_plot = if let Some(y_axis) = self.compute_y_axis() {
            let mut plot_with_y_axis = self.plot.clone();
            let mut layout = plot_with_y_axis.layout().clone();
            layout = layout.y_axis(y_axis);
            plot_with_y_axis.set_layout(layout);
            plot_with_y_axis
        } else {
            self.plot.clone()
        };

        // Apply template if available
        if let (Some(template), Some(metadata)) = (&self.template, &self.metadata) {
            apply_template(template, &final_plot, metadata)
        } else {
            // No template: generate standalone HTML file
            final_plot.to_html().as_bytes().to_vec()
        }
    }

    fn set_template_and_metadata(&mut self, template: Option<String>, metadata: ReportMetadata) {
        self.template = template;
        self.metadata = Some(metadata);
    }
}

struct CsvReporter<'a> {
    hashes: Vec<String>,
    indexed_measurements: Vec<(usize, &'a MeasurementData)>,
    summarized_measurements: Vec<(usize, String, Option<String>, MeasurementSummary)>,
}

impl CsvReporter<'_> {
    fn new() -> Self {
        CsvReporter {
            hashes: Vec::new(),
            indexed_measurements: Vec::new(),
            summarized_measurements: Vec::new(),
        }
    }
}

impl<'a> Reporter<'a> for CsvReporter<'a> {
    fn add_commits(&mut self, hashes: &'a [Commit]) {
        self.hashes = hashes.iter().map(|c| c.commit.to_owned()).collect();
    }

    fn add_trace(
        &mut self,
        indexed_measurements: Vec<(usize, &'a MeasurementData)>,
        _measurement_name: &str,
        _group_values: &[String],
    ) {
        self.indexed_measurements
            .extend_from_slice(indexed_measurements.as_slice());
    }

    fn as_bytes(&self) -> Vec<u8> {
        if self.indexed_measurements.is_empty() && self.summarized_measurements.is_empty() {
            return Vec::new();
        }

        let mut lines = Vec::new();

        // Add header
        lines.push("commit\tepoch\tmeasurement\ttimestamp\tvalue\tunit".to_string());

        // Add raw measurements
        for (index, measurement_data) in &self.indexed_measurements {
            let commit = &self.hashes[*index];
            let row = CsvMeasurementRow::from_measurement(commit, measurement_data);
            lines.push(row.to_csv_line());
        }

        // Add summarized measurements
        for (index, measurement_name, group_value, summary) in &self.summarized_measurements {
            let commit = &self.hashes[*index];
            let row = CsvMeasurementRow::from_summary(
                commit,
                measurement_name,
                summary,
                group_value.as_ref(),
            );
            lines.push(row.to_csv_line());
        }

        let mut output = lines.join("\n");
        output.push('\n');
        output.into_bytes()
    }

    fn add_summarized_trace(
        &mut self,
        _indexed_measurements: Vec<(usize, MeasurementSummary)>,
        _measurement_name: &str,
        _group_values: &[String],
    ) {
        // Store summarized data to be serialized in as_bytes
        // Join group values for CSV output (flat format)
        let group_label = if !_group_values.is_empty() {
            Some(_group_values.join("/"))
        } else {
            None
        };

        for (index, summary) in _indexed_measurements.into_iter() {
            self.summarized_measurements.push((
                index,
                _measurement_name.to_string(),
                group_label.clone(),
                summary,
            ));
        }
    }

<<<<<<< HEAD
    fn add_epoch_boundaries(
        &mut self,
        _transitions: &[EpochTransition],
        _commit_indices: &[usize],
        _measurement_name: &str,
        _group_values: &[String],
        _y_min: f64,
        _y_max: f64,
    ) {
        // CSV reporter does not support epoch boundary visualization
    }

    fn add_change_points(
        &mut self,
        _change_points: &[ChangePoint],
        _commit_indices: &[usize],
        _measurement_name: &str,
        _group_values: &[String],
        _y_min: f64,
        _y_max: f64,
    ) {
        // CSV reporter does not support change point visualization
=======
    fn set_template_and_metadata(&mut self, _template: Option<String>, _metadata: ReportMetadata) {
        // CSV reporter doesn't use templates
>>>>>>> 1c5f645e
    }
}

struct ReporterFactory {}

impl ReporterFactory {
    fn from_file_name(path: &Path) -> Option<Box<dyn Reporter<'_> + '_>> {
        if path == Path::new("-") {
            return Some(Box::new(CsvReporter::new()) as Box<dyn Reporter<'_>>);
        }
        let mut res = None;
        if let Some(ext) = path.extension() {
            let extension = ext.to_ascii_lowercase().into_string().unwrap();
            res = match extension.as_str() {
                "html" => Some(Box::new(PlotlyReporter::new()) as Box<dyn Reporter<'_>>),
                "csv" => Some(Box::new(CsvReporter::new()) as Box<dyn Reporter<'_>>),
                _ => None,
            }
        }
        res
    }
}

#[allow(clippy::too_many_arguments)]
pub fn report(
    output: PathBuf,
    separate_by: Vec<String>,
    num_commits: usize,
    key_values: &[(String, String)],
    aggregate_by: Option<ReductionFunc>,
    combined_patterns: &[String],
<<<<<<< HEAD
    show_epochs: bool,
    detect_changes: bool,
=======
    template_config: ReportTemplateConfig,
>>>>>>> 1c5f645e
) -> Result<()> {
    // Compile combined regex patterns (measurements as exact matches + filter patterns)
    // early to fail fast on invalid patterns
    let filters = crate::filter::compile_filters(combined_patterns)?;

    let commits: Vec<Commit> = measurement_retrieval::walk_commits(num_commits)?.try_collect()?;

    if commits.is_empty() {
        bail!(
            "No commits found in repository. Ensure commits exist and were pushed to the remote."
        );
    }

    let mut plot =
        ReporterFactory::from_file_name(&output).ok_or(anyhow!("Could not infer output format"))?;

    plot.add_commits(&commits);

    // Load template and CSS for HTML reports
    if output.extension().and_then(|s| s.to_str()) == Some("html") {
        let template = load_template(template_config.template_path.as_ref())?;

        // Resolve title: CLI > config > None
        let resolved_title = template_config.title.or_else(config::report_title);

        let custom_css_content = load_custom_css(template_config.custom_css_path.as_ref())?;
        let metadata = ReportMetadata::new(resolved_title, custom_css_content, &commits);

        plot.set_template_and_metadata(template, metadata);
    }

    let relevant = |m: &MeasurementData| {
        // Apply regex filters (handles both exact measurement matches and filter patterns)
        if !crate::filter::matches_any_filter(&m.name, &filters) {
            return false;
        }

        // Filter using subset relation: key_values ⊆ measurement.key_values
        m.key_values_is_superset_of(key_values)
    };

    let relevant_measurements = commits
        .iter()
        .map(|commit| commit.measurements.iter().filter(|m| relevant(m)));

    let unique_measurement_names: Vec<_> = relevant_measurements
        .clone()
        .flat_map(|m| m.map(|m| &m.name))
        .unique()
        .collect();

    if unique_measurement_names.is_empty() {
        bail!("No performance measurements found.")
    }

    for measurement_name in unique_measurement_names {
        let filtered_measurements = relevant_measurements
            .clone()
            .map(|ms| ms.filter(|m| m.name == *measurement_name));

        let group_values: Vec<Vec<String>> = if !separate_by.is_empty() {
            // Find all unique combinations of the split keys
            filtered_measurements
                .clone()
                .flatten()
                .filter_map(|m| {
                    // Extract values for all split keys
                    let values: Vec<String> = separate_by
                        .iter()
                        .filter_map(|key| m.key_values.get(key).cloned())
                        .collect();

                    // Only include if all split keys are present
                    if values.len() == separate_by.len() {
                        Some(values)
                    } else {
                        None
                    }
                })
                .unique()
                .collect_vec()
        } else {
            vec![]
        };

        // When no splits specified, create a single group with all measurements
        let group_values_to_process: Vec<Vec<String>> = if group_values.is_empty() {
            if !separate_by.is_empty() {
                bail!(
                    "Invalid separator supplied, no measurements have all required keys: {:?}",
                    separate_by
                );
            }
            vec![vec![]]
        } else {
            group_values
        };

        for group_value in group_values_to_process {
            let group_measurements = filtered_measurements.clone().map(|ms| {
                ms.filter(|m| {
                    if !group_value.is_empty() {
                        // Check if measurement has ALL the expected key-value pairs
                        separate_by
                            .iter()
                            .zip(group_value.iter())
                            .all(|(key, expected_val)| {
                                m.key_values
                                    .get(key)
                                    .map(|v| v == expected_val)
                                    .unwrap_or(false)
                            })
                    } else {
                        true
                    }
                })
            });

            if let Some(reduction_func) = aggregate_by {
                let trace_measurements = group_measurements
                    .clone()
                    .enumerate()
                    .flat_map(move |(i, ms)| {
                        ms.reduce_by(reduction_func)
                            .into_iter()
                            .map(move |m| (i, m))
                    })
                    .collect_vec();

                plot.add_summarized_trace(trace_measurements, measurement_name, &group_value);
            } else {
                let trace_measurements: Vec<_> = group_measurements
                    .clone()
                    .enumerate()
                    .flat_map(|(i, ms)| ms.map(move |m| (i, m)))
                    .collect();

                plot.add_trace(trace_measurements, measurement_name, &group_value);
            }

            // Add change point detection for this measurement
            // Collect measurement values, epochs, commit indices and SHAs for change point detection
            // Note: We need the original commit index (i) to map back to the correct x-coordinate
            // IMPORTANT: We must aggregate multiple measurements per commit to get one value per commit
            // Otherwise, change point detection will see incorrect patterns

            // Default to min aggregation if no aggregation specified
            let reduction_func = aggregate_by.unwrap_or(ReductionFunc::Min);

            let measurement_data: Vec<(usize, f64, u32, String)> = group_measurements
                .clone()
                .enumerate()
                .flat_map(|(i, ms)| {
                    let commit_sha = commits[i].commit.clone();
                    ms.reduce_by(reduction_func)
                        .into_iter()
                        .map(move |m| (i, m.val, m.epoch, commit_sha.clone()))
                })
                .collect();

            // No explicit minimum data point check needed here - change point detection
            // already enforces min_data_points via ChangePointConfig (default: 10).
            // Epoch transition detection gracefully handles any input size.
            let commit_indices: Vec<usize> =
                measurement_data.iter().map(|(i, _, _, _)| *i).collect();
            let values: Vec<f64> = measurement_data.iter().map(|(_, v, _, _)| *v).collect();
            let epochs: Vec<u32> = measurement_data.iter().map(|(_, _, e, _)| *e).collect();
            let commit_shas: Vec<String> = measurement_data
                .iter()
                .map(|(_, _, _, s)| s.clone())
                .collect();

            log::debug!(
                "Change point detection for {}: {} measurements, indices {:?}, epochs {:?}",
                measurement_name,
                values.len(),
                commit_indices,
                epochs
            );

            if !values.is_empty() {
                // Calculate y-axis bounds for vertical lines
                let y_min = values.iter().cloned().fold(f64::INFINITY, f64::min) * 0.9;
                let y_max = values.iter().cloned().fold(f64::NEG_INFINITY, f64::max) * 1.1;

                // Add epoch boundary traces if requested
                if show_epochs {
                    // Reverse epochs and commit indices to match display order (newest on left, oldest on right)
                    let reversed_epochs: Vec<u32> = epochs.iter().rev().cloned().collect();
                    let reversed_commit_indices: Vec<usize> =
                        commit_indices.iter().rev().cloned().collect();
                    let transitions =
                        crate::change_point::detect_epoch_transitions(&reversed_epochs);
                    log::debug!(
                        "Epoch transitions for {}: {:?}",
                        measurement_name,
                        transitions
                    );
                    plot.add_epoch_boundaries(
                        &transitions,
                        &reversed_commit_indices,
                        measurement_name,
                        &group_value,
                        y_min,
                        y_max,
                    );
                }

                // Add change point traces if requested
                if detect_changes {
                    let config = crate::config::change_point_config(measurement_name);
                    // Reverse measurements to match display order (newest on left, oldest on right)
                    // This ensures change point direction (regression/improvement) matches visual interpretation
                    let reversed_values: Vec<f64> = values.iter().rev().cloned().collect();
                    let reversed_commit_shas: Vec<String> =
                        commit_shas.iter().rev().cloned().collect();
                    let reversed_commit_indices: Vec<usize> =
                        commit_indices.iter().rev().cloned().collect();
                    let raw_cps =
                        crate::change_point::detect_change_points(&reversed_values, &config);
                    log::debug!("Raw change points for {}: {:?}", measurement_name, raw_cps);
                    let enriched_cps = crate::change_point::enrich_change_points(
                        &raw_cps,
                        &reversed_values,
                        &reversed_commit_shas,
                        &config,
                    );
                    log::debug!(
                        "Enriched change points for {}: {:?}",
                        measurement_name,
                        enriched_cps
                    );
                    plot.add_change_points(
                        &enriched_cps,
                        &reversed_commit_indices,
                        measurement_name,
                        &group_value,
                        y_min,
                        y_max,
                    );
                }
            }
        }
    }

    // Write output
    let output_bytes = plot.as_bytes();

    if output == Path::new("-") {
        match io::stdout().write_all(&output_bytes) {
            Err(e) if e.kind() == ErrorKind::BrokenPipe => Ok(()),
            res => res,
        }?;
    } else {
        File::create(&output)?.write_all(&output_bytes)?;
    }

    Ok(())
}

#[cfg(test)]
mod tests {
    use super::*;

    #[test]
    fn test_convert_to_x_y_empty() {
        let reporter = PlotlyReporter::new();
        let (x, y) = reporter.convert_to_x_y(vec![]);
        assert!(x.is_empty());
        assert!(y.is_empty());
    }

    #[test]
    fn test_convert_to_x_y_single_value() {
        let mut reporter = PlotlyReporter::new();
        reporter.size = 3;
        let (x, y) = reporter.convert_to_x_y(vec![(0, 1.5)]);
        assert_eq!(x, vec![2]);
        assert_eq!(y, vec![1.5]);
    }

    #[test]
    fn test_convert_to_x_y_multiple_values() {
        let mut reporter = PlotlyReporter::new();
        reporter.size = 5;
        let (x, y) = reporter.convert_to_x_y(vec![(0, 10.0), (2, 20.0), (4, 30.0)]);
        assert_eq!(x, vec![4, 2, 0]);
        assert_eq!(y, vec![10.0, 20.0, 30.0]);
    }

    #[test]
    fn test_convert_to_x_y_negative_values() {
        let mut reporter = PlotlyReporter::new();
        reporter.size = 2;
        let (x, y) = reporter.convert_to_x_y(vec![(0, -5.5), (1, -10.2)]);
        assert_eq!(x, vec![1, 0]);
        assert_eq!(y, vec![-5.5, -10.2]);
    }

    #[test]
    fn test_plotly_reporter_as_bytes_not_empty() {
        let reporter = PlotlyReporter::new();
        let bytes = reporter.as_bytes();
        assert!(!bytes.is_empty());
        // HTML output should contain plotly-related content
        let html = String::from_utf8_lossy(&bytes);
        assert!(html.contains("plotly") || html.contains("Plotly"));
    }

    #[test]
    fn test_reporter_factory_html_extension() {
        let path = Path::new("output.html");
        let reporter = ReporterFactory::from_file_name(path);
        assert!(reporter.is_some());
    }

    #[test]
    fn test_reporter_factory_csv_extension() {
        let path = Path::new("output.csv");
        let reporter = ReporterFactory::from_file_name(path);
        assert!(reporter.is_some());
    }

    #[test]
    fn test_reporter_factory_stdout() {
        let path = Path::new("-");
        let reporter = ReporterFactory::from_file_name(path);
        assert!(reporter.is_some());
    }

    #[test]
    fn test_reporter_factory_unsupported_extension() {
        let path = Path::new("output.txt");
        let reporter = ReporterFactory::from_file_name(path);
        assert!(reporter.is_none());
    }

    #[test]
    fn test_reporter_factory_no_extension() {
        let path = Path::new("output");
        let reporter = ReporterFactory::from_file_name(path);
        assert!(reporter.is_none());
    }

    #[test]
    fn test_reporter_factory_uppercase_extension() {
        let path = Path::new("output.HTML");
        let reporter = ReporterFactory::from_file_name(path);
        assert!(reporter.is_some());
    }

    #[test]
    fn test_format_measurement_with_unit_no_unit() {
        // Test measurement without unit configured
        let result = format_measurement_with_unit("unknown_measurement");
        assert_eq!(result, "unknown_measurement");
    }

    #[test]
    fn test_extract_plotly_parts() {
        // Create a simple plot
        let mut plot = Plot::new();
        let trace = plotly::Scatter::new(vec![1, 2, 3], vec![4, 5, 6]).name("test");
        plot.add_trace(trace);

        let (head, body) = extract_plotly_parts(&plot);

        // Head should contain script tags for plotly.js from CDN
        assert!(head.contains("<script"));
        assert!(head.contains("plotly"));

        // Body should contain the plot div and script
        assert!(body.contains("<div"));
        assert!(body.contains("<script"));
        assert!(body.contains("Plotly.newPlot"));
    }

    #[test]
    fn test_extract_plotly_parts_structure() {
        // Verify the structure of extracted parts
        let mut plot = Plot::new();
        let trace = plotly::Scatter::new(vec![1], vec![1]).name("data");
        plot.add_trace(trace);

        let (head, body) = extract_plotly_parts(&plot);

        // Head should be CDN script tags only (no full HTML structure)
        assert!(!head.contains("<html>"));
        assert!(!head.contains("<head>"));
        assert!(!head.contains("<body>"));

        // Body should be inline content (div + script), not full HTML
        assert!(!body.contains("<html>"));
        assert!(!body.contains("<head>"));
        assert!(!body.contains("<body>"));
    }

    #[test]
    fn test_apply_template_basic() {
        let template = r#"<html><head>{{PLOTLY_HEAD}}</head><body><h1>{{TITLE}}</h1>{{PLOTLY_BODY}}</body></html>"#;

        // Create a simple plot
        let mut plot = Plot::new();
        let trace = plotly::Scatter::new(vec![1, 2], vec![3, 4]).name("test");
        plot.add_trace(trace);

        let metadata = ReportMetadata {
            title: "Test Report".to_string(),
            custom_css: "".to_string(),
            timestamp: "2024-01-01 00:00:00 UTC".to_string(),
            commit_range: "abc123".to_string(),
            depth: 1,
        };

        let result = apply_template(template, &plot, &metadata);
        let result_str = String::from_utf8(result).unwrap();

        assert!(result_str.contains("Test Report"));
        // Should contain plotly script tags in head
        assert!(result_str.contains("<script"));
        assert!(result_str.contains("plotly"));
        // Should contain plot div and script in body
        assert!(result_str.contains("<div"));
        assert!(result_str.contains("Plotly.newPlot"));
    }

    #[test]
    fn test_apply_template_all_placeholders() {
        let template = r#"
            <html>
            <head>
                <title>{{TITLE}}</title>
                {{PLOTLY_HEAD}}
                <style>{{CUSTOM_CSS}}</style>
            </head>
            <body>
                <h1>{{TITLE}}</h1>
                <p>Generated: {{TIMESTAMP}}</p>
                <p>Commits: {{COMMIT_RANGE}}</p>
                <p>Depth: {{DEPTH}}</p>
                {{PLOTLY_BODY}}
                {{AUDIT_SECTION}}
            </body>
            </html>
        "#;

        // Create a simple plot
        let mut plot = Plot::new();
        let trace = plotly::Scatter::new(vec![1, 2, 3], vec![10, 20, 30]).name("chart");
        plot.add_trace(trace);

        let metadata = ReportMetadata {
            title: "Performance Report".to_string(),
            custom_css: "body { color: red; }".to_string(),
            timestamp: "2024-01-15 12:00:00 UTC".to_string(),
            commit_range: "abc123..def456".to_string(),
            depth: 50,
        };

        let result = apply_template(template, &plot, &metadata);
        let result_str = String::from_utf8(result).unwrap();

        assert!(result_str.contains("Performance Report"));
        assert!(result_str.contains("body { color: red; }"));
        assert!(result_str.contains("2024-01-15 12:00:00 UTC"));
        assert!(result_str.contains("abc123..def456"));
        assert!(result_str.contains("50"));
        // Should contain plotly script tags and plot content
        assert!(result_str.contains("<script"));
        assert!(result_str.contains("plotly"));
        assert!(result_str.contains("<div"));
    }

    #[test]
    fn test_report_metadata_new() {
        use crate::data::Commit;

        let commits = vec![
            Commit {
                commit: "abc1234567890".to_string(),
                measurements: vec![],
            },
            Commit {
                commit: "def0987654321".to_string(),
                measurements: vec![],
            },
        ];

        let metadata =
            ReportMetadata::new(Some("Custom Title".to_string()), "".to_string(), &commits);

        assert_eq!(metadata.title, "Custom Title");
        assert_eq!(metadata.commit_range, "def0987..abc1234");
        assert_eq!(metadata.depth, 2);
    }

    #[test]
    fn test_report_metadata_new_default_title() {
        use crate::data::Commit;

        let commits = vec![Commit {
            commit: "abc1234567890".to_string(),
            measurements: vec![],
        }];

        let metadata = ReportMetadata::new(None, "".to_string(), &commits);

        assert_eq!(metadata.title, "Performance Measurements");
        assert_eq!(metadata.commit_range, "abc1234");
        assert_eq!(metadata.depth, 1);
    }

    #[test]
    fn test_report_metadata_new_empty_commits() {
        let commits = vec![];
        let metadata = ReportMetadata::new(None, "".to_string(), &commits);

        assert_eq!(metadata.commit_range, "No commits");
        assert_eq!(metadata.depth, 0);
    }

    #[test]
    fn test_compute_y_axis_empty_measurements() {
        let reporter = PlotlyReporter::new();
        let y_axis = reporter.compute_y_axis();
        assert!(y_axis.is_none());
    }

    #[test]
    fn test_compute_y_axis_single_unit() {
        let mut reporter = PlotlyReporter::new();
        reporter.measurement_units.push(Some("ms".to_string()));
        reporter.measurement_units.push(Some("ms".to_string()));
        reporter.measurement_units.push(Some("ms".to_string()));

        let y_axis = reporter.compute_y_axis();
        assert!(y_axis.is_some());
    }

    #[test]
    fn test_compute_y_axis_mixed_units() {
        let mut reporter = PlotlyReporter::new();
        reporter.measurement_units.push(Some("ms".to_string()));
        reporter.measurement_units.push(Some("bytes".to_string()));

        let y_axis = reporter.compute_y_axis();
        assert!(y_axis.is_none());
    }

    #[test]
    fn test_compute_y_axis_no_units() {
        let mut reporter = PlotlyReporter::new();
        reporter.measurement_units.push(None);
        reporter.measurement_units.push(None);

        let y_axis = reporter.compute_y_axis();
        assert!(y_axis.is_none());
    }

    #[test]
    fn test_compute_y_axis_some_with_unit_some_without() {
        let mut reporter = PlotlyReporter::new();
        reporter.measurement_units.push(Some("ms".to_string()));
        reporter.measurement_units.push(None);

        let y_axis = reporter.compute_y_axis();
        assert!(y_axis.is_none());
    }

    #[test]
    fn test_plotly_reporter_adds_units_to_legend() {
        use crate::data::Commit;

        let mut reporter = PlotlyReporter::new();

        // Add commits
        let commits = vec![
            Commit {
                commit: "abc123".to_string(),
                measurements: vec![],
            },
            Commit {
                commit: "def456".to_string(),
                measurements: vec![],
            },
        ];
        reporter.add_commits(&commits);

        // Add trace with a measurement (simulate tracking units)
        reporter.measurement_units.push(Some("ms".to_string()));

        // Get HTML output
        let bytes = reporter.as_bytes();
        let html = String::from_utf8_lossy(&bytes);

        // The HTML should be generated
        assert!(!html.is_empty());
        assert!(html.contains("plotly") || html.contains("Plotly"));
    }

    #[test]
    fn test_plotly_reporter_y_axis_with_same_units() {
        let mut reporter = PlotlyReporter::new();

        // Simulate multiple measurements with same unit
        reporter.measurement_units.push(Some("ms".to_string()));
        reporter.measurement_units.push(Some("ms".to_string()));

        // Get HTML output - should include Y-axis with unit
        let bytes = reporter.as_bytes();
        let html = String::from_utf8_lossy(&bytes);

        // The HTML should contain the Y-axis label with unit
        assert!(html.contains("Value (ms)"));
    }

    #[test]
    fn test_plotly_reporter_no_y_axis_with_mixed_units() {
        let mut reporter = PlotlyReporter::new();

        // Simulate measurements with different units
        reporter.measurement_units.push(Some("ms".to_string()));
        reporter.measurement_units.push(Some("bytes".to_string()));

        // Get HTML output - should NOT include Y-axis with unit
        let bytes = reporter.as_bytes();
        let html = String::from_utf8_lossy(&bytes);

        // The HTML should not contain a Y-axis label with a specific unit
        assert!(!html.contains("Value (ms)"));
        assert!(!html.contains("Value (bytes)"));
    }

    #[test]
    fn test_csv_reporter_as_bytes_empty_on_init() {
        let reporter = CsvReporter::new();
        let bytes = reporter.as_bytes();
        // Empty reporter should produce empty bytes
        assert!(bytes.is_empty() || String::from_utf8_lossy(&bytes).trim().is_empty());
    }

    #[test]
    fn test_csv_reporter_includes_header() {
        use crate::data::{Commit, MeasurementData};
        use std::collections::HashMap;

        let mut reporter = CsvReporter::new();

        // Add commits
        let commits = vec![Commit {
            commit: "abc123".to_string(),
            measurements: vec![],
        }];
        reporter.add_commits(&commits);

        // Add a measurement
        let measurement = MeasurementData {
            epoch: 0,
            name: "test_measurement".to_string(),
            timestamp: 1234.0,
            val: 42.5,
            key_values: HashMap::new(),
        };
        reporter.add_trace(vec![(0, &measurement)], "test_measurement", &[]);

        // Get CSV output
        let bytes = reporter.as_bytes();
        let csv = String::from_utf8_lossy(&bytes);

        // Should contain header row with unit column
        assert!(csv.starts_with("commit\tepoch\tmeasurement\ttimestamp\tvalue\tunit\n"));

        // Should contain data row with commit and measurement data
        assert!(csv.contains("abc123"));
        assert!(csv.contains("test_measurement"));
        assert!(csv.contains("42.5"));
    }

    #[test]
    fn test_csv_exact_output_single_measurement() {
        use crate::data::{Commit, MeasurementData};
        use std::collections::HashMap;

        let mut reporter = CsvReporter::new();

        let commits = vec![Commit {
            commit: "abc123def456".to_string(),
            measurements: vec![],
        }];
        reporter.add_commits(&commits);

        let measurement = MeasurementData {
            epoch: 0,
            name: "build_time".to_string(),
            timestamp: 1234567890.5,
            val: 42.0,
            key_values: HashMap::new(),
        };
        reporter.add_trace(vec![(0, &measurement)], "build_time", &[]);

        let bytes = reporter.as_bytes();
        let csv = String::from_utf8_lossy(&bytes);

        let expected = "commit\tepoch\tmeasurement\ttimestamp\tvalue\tunit\nabc123def456\t0\tbuild_time\t1234567890.5\t42.0\t\n";
        assert_eq!(csv, expected);
    }

    #[test]
    fn test_csv_exact_output_with_metadata() {
        use crate::data::{Commit, MeasurementData};
        use std::collections::HashMap;

        let mut reporter = CsvReporter::new();

        let commits = vec![Commit {
            commit: "commit123".to_string(),
            measurements: vec![],
        }];
        reporter.add_commits(&commits);

        let mut metadata = HashMap::new();
        metadata.insert("os".to_string(), "linux".to_string());
        metadata.insert("arch".to_string(), "x64".to_string());

        let measurement = MeasurementData {
            epoch: 1,
            name: "test".to_string(),
            timestamp: 1000.0,
            val: 3.5,
            key_values: metadata,
        };
        reporter.add_trace(vec![(0, &measurement)], "test", &[]);

        let bytes = reporter.as_bytes();
        let csv = String::from_utf8_lossy(&bytes);

        // Check that header and base fields are correct
        assert!(csv.starts_with("commit\tepoch\tmeasurement\ttimestamp\tvalue\tunit\n"));
        assert!(csv.contains("commit123\t1\ttest\t1000.0\t3.5\t"));
        // Check that metadata is present (order may vary due to HashMap)
        assert!(csv.contains("os=linux"));
        assert!(csv.contains("arch=x64"));
        // Check trailing newline
        assert!(csv.ends_with('\n'));
    }

    #[test]
    fn test_csv_exact_output_multiple_measurements() {
        use crate::data::{Commit, MeasurementData};
        use std::collections::HashMap;

        let mut reporter = CsvReporter::new();

        let commits = vec![
            Commit {
                commit: "commit1".to_string(),
                measurements: vec![],
            },
            Commit {
                commit: "commit2".to_string(),
                measurements: vec![],
            },
        ];
        reporter.add_commits(&commits);

        let m1 = MeasurementData {
            epoch: 0,
            name: "timer".to_string(),
            timestamp: 100.0,
            val: 1.5,
            key_values: HashMap::new(),
        };

        let m2 = MeasurementData {
            epoch: 0,
            name: "timer".to_string(),
            timestamp: 200.0,
            val: 2.0,
            key_values: HashMap::new(),
        };

        reporter.add_trace(vec![(0, &m1), (1, &m2)], "timer", &[]);

        let bytes = reporter.as_bytes();
        let csv = String::from_utf8_lossy(&bytes);

        let expected = "commit\tepoch\tmeasurement\ttimestamp\tvalue\tunit\n\
                        commit1\t0\ttimer\t100.0\t1.5\t\n\
                        commit2\t0\ttimer\t200.0\t2.0\t\n";
        assert_eq!(csv, expected);
    }

    #[test]
    fn test_csv_exact_output_whole_number_formatting() {
        use crate::data::{Commit, MeasurementData};
        use std::collections::HashMap;

        let mut reporter = CsvReporter::new();

        let commits = vec![Commit {
            commit: "hash1".to_string(),
            measurements: vec![],
        }];
        reporter.add_commits(&commits);

        let measurement = MeasurementData {
            epoch: 0,
            name: "count".to_string(),
            timestamp: 500.0,
            val: 10.0,
            key_values: HashMap::new(),
        };
        reporter.add_trace(vec![(0, &measurement)], "count", &[]);

        let bytes = reporter.as_bytes();
        let csv = String::from_utf8_lossy(&bytes);

        // Whole numbers should be formatted with .0
        let expected =
            "commit\tepoch\tmeasurement\ttimestamp\tvalue\tunit\nhash1\t0\tcount\t500.0\t10.0\t\n";
        assert_eq!(csv, expected);
    }

    #[test]
    fn test_csv_exact_output_summarized_measurement() {
        use crate::data::{Commit, MeasurementSummary};

        let mut reporter = CsvReporter::new();

        let commits = vec![Commit {
            commit: "abc".to_string(),
            measurements: vec![],
        }];
        reporter.add_commits(&commits);

        let summary = MeasurementSummary { epoch: 0, val: 5.5 };

        reporter.add_summarized_trace(vec![(0, summary)], "avg_time", &[]);

        let bytes = reporter.as_bytes();
        let csv = String::from_utf8_lossy(&bytes);

        // Summarized measurements have timestamp 0.0
        let expected =
            "commit\tepoch\tmeasurement\ttimestamp\tvalue\tunit\nabc\t0\tavg_time\t0.0\t5.5\t\n";
        assert_eq!(csv, expected);
    }

    #[test]
    fn test_epoch_boundary_traces_hidden_by_default() {
        use crate::change_point::EpochTransition;
        use crate::data::Commit;

        let mut reporter = PlotlyReporter::new();

        let commits = vec![
            Commit {
                commit: "abc123".to_string(),
                measurements: vec![],
            },
            Commit {
                commit: "def456".to_string(),
                measurements: vec![],
            },
            Commit {
                commit: "ghi789".to_string(),
                measurements: vec![],
            },
        ];
        reporter.add_commits(&commits);

        let transitions = vec![EpochTransition {
            index: 1,
            from_epoch: 1,
            to_epoch: 2,
        }];

        let commit_indices = vec![0, 1, 2];
        let group_values: Vec<String> = vec![];
        reporter.add_epoch_boundary_traces(
            &transitions,
            &commit_indices,
            "test_metric",
            &group_values,
            0.0,
            100.0,
        );

        let bytes = reporter.as_bytes();
        let html = String::from_utf8_lossy(&bytes);
        // Check that trace is set to legendonly (hidden by default)
        assert!(html.contains("legendonly"));
        // Check that the trace name includes "Epochs"
        assert!(html.contains("test_metric (Epochs)"));
    }

    #[test]
    fn test_epoch_boundary_traces_empty() {
        use crate::change_point::EpochTransition;

        let mut reporter = PlotlyReporter::new();
        reporter.size = 10;

        let transitions: Vec<EpochTransition> = vec![];
        let commit_indices: Vec<usize> = vec![];
        let group_values: Vec<String> = vec![];
        reporter.add_epoch_boundary_traces(
            &transitions,
            &commit_indices,
            "test",
            &group_values,
            0.0,
            100.0,
        );

        // Should not crash and plot should still be valid
        let bytes = reporter.as_bytes();
        assert!(!bytes.is_empty());
    }

    #[test]
    fn test_change_point_traces_hidden_by_default() {
        use crate::change_point::{ChangeDirection, ChangePoint};
        use crate::data::Commit;

        let mut reporter = PlotlyReporter::new();

        let commits = vec![
            Commit {
                commit: "abc123".to_string(),
                measurements: vec![],
            },
            Commit {
                commit: "def456".to_string(),
                measurements: vec![],
            },
        ];
        reporter.add_commits(&commits);

        let change_points = vec![ChangePoint {
            index: 1,
            commit_sha: "def456".to_string(),
            magnitude_pct: 50.0,
            confidence: 0.9,
            direction: ChangeDirection::Increase,
        }];

        let commit_indices: Vec<usize> = (0..reporter.size).collect();
        reporter.add_change_point_traces_with_indices(
            &change_points,
            &commit_indices,
            "build_time",
            &[],
            0.0,
            100.0,
        );

        let bytes = reporter.as_bytes();
        let html = String::from_utf8_lossy(&bytes);
        // Check that trace is set to legendonly
        assert!(html.contains("legendonly"));
        // Check for change point trace (increase)
        assert!(html.contains("build_time (Increase)"));
    }

    #[test]
    fn test_change_point_traces_both_directions() {
        use crate::change_point::{ChangeDirection, ChangePoint};
        use crate::data::Commit;

        let mut reporter = PlotlyReporter::new();

        let commits: Vec<Commit> = (0..5)
            .map(|i| Commit {
                commit: format!("sha{:06}", i),
                measurements: vec![],
            })
            .collect();
        reporter.add_commits(&commits);

        let change_points = vec![
            ChangePoint {
                index: 2,
                commit_sha: "sha000002".to_string(),
                magnitude_pct: 25.0,
                confidence: 0.85,
                direction: ChangeDirection::Increase,
            },
            ChangePoint {
                index: 4,
                commit_sha: "sha000004".to_string(),
                magnitude_pct: -30.0,
                confidence: 0.90,
                direction: ChangeDirection::Decrease,
            },
        ];

        let commit_indices: Vec<usize> = (0..reporter.size).collect();
        reporter.add_change_point_traces_with_indices(
            &change_points,
            &commit_indices,
            "metric",
            &[],
            0.0,
            100.0,
        );

        let bytes = reporter.as_bytes();
        let html = String::from_utf8_lossy(&bytes);
        // Should have both increase and decrease traces
        assert!(html.contains("metric (Increase)"));
        assert!(html.contains("metric (Decrease)"));
    }

    #[test]
    fn test_change_point_traces_empty() {
        let mut reporter = PlotlyReporter::new();
        reporter.size = 10;

        let change_points: Vec<ChangePoint> = vec![];
        let commit_indices: Vec<usize> = (0..reporter.size).collect();
        reporter.add_change_point_traces_with_indices(
            &change_points,
            &commit_indices,
            "test",
            &[],
            0.0,
            100.0,
        );

        // Should not crash and plot should still be valid
        let bytes = reporter.as_bytes();
        assert!(!bytes.is_empty());
    }

    #[test]
    fn test_change_point_hover_text_format() {
        use crate::change_point::{ChangeDirection, ChangePoint};
        use crate::data::Commit;

        let mut reporter = PlotlyReporter::new();

        let commits = vec![
            Commit {
                commit: "abc123def".to_string(),
                measurements: vec![],
            },
            Commit {
                commit: "xyz789abc".to_string(),
                measurements: vec![],
            },
        ];
        reporter.add_commits(&commits);

        let change_points = vec![ChangePoint {
            index: 1,
            commit_sha: "xyz789abc".to_string(),
            magnitude_pct: 23.5,
            confidence: 0.88,
            direction: ChangeDirection::Increase,
        }];

        let commit_indices: Vec<usize> = (0..reporter.size).collect();
        reporter.add_change_point_traces_with_indices(
            &change_points,
            &commit_indices,
            "test",
            &[],
            0.0,
            100.0,
        );

        let bytes = reporter.as_bytes();
        let html = String::from_utf8_lossy(&bytes);
        // Hover text should contain percentage and short SHA
        assert!(html.contains("+23.5%"));
        assert!(html.contains("xyz789"));
    }
}<|MERGE_RESOLUTION|>--- conflicted
+++ resolved
@@ -23,32 +23,6 @@
     stats::ReductionFunc,
 };
 
-<<<<<<< HEAD
-/// Default number of characters to display from commit SHA in report x-axis.
-///
-/// This value is used when displaying commit hashes on the x-axis of plots,
-/// optimized for display space and readability in interactive visualizations.
-const DEFAULT_COMMIT_HASH_DISPLAY_LENGTH: usize = 6;
-
-// Color constants for change point visualization
-/// RGBA color for performance regressions (increases in metrics like execution time).
-/// Red color with 80% opacity.
-const REGRESSION_COLOR: &str = "rgba(220, 53, 69, 0.8)";
-
-/// RGBA color for performance improvements (decreases in metrics like execution time).
-/// Green color with 80% opacity.
-const IMPROVEMENT_COLOR: &str = "rgba(40, 167, 69, 0.8)";
-
-/// Color for epoch markers in the plot.
-const EPOCH_MARKER_COLOR: &str = "gray";
-
-// Line width constants for plot styling
-/// Line width for change point markers (vertical lines indicating performance changes).
-const CHANGE_POINT_LINE_WIDTH: f64 = 3.0;
-
-/// Line width for epoch markers (vertical dashed lines).
-const EPOCH_MARKER_LINE_WIDTH: f64 = 2.0;
-=======
 /// Configuration for report templates
 pub struct ReportTemplateConfig {
     pub template_path: Option<PathBuf>,
@@ -196,7 +170,31 @@
         )
     })
 }
->>>>>>> 1c5f645e
+
+/// Default number of characters to display from commit SHA in report x-axis.
+///
+/// This value is used when displaying commit hashes on the x-axis of plots,
+/// optimized for display space and readability in interactive visualizations.
+const DEFAULT_COMMIT_HASH_DISPLAY_LENGTH: usize = 6;
+
+// Color constants for change point visualization
+/// RGBA color for performance regressions (increases in metrics like execution time).
+/// Red color with 80% opacity.
+const REGRESSION_COLOR: &str = "rgba(220, 53, 69, 0.8)";
+
+/// RGBA color for performance improvements (decreases in metrics like execution time).
+/// Green color with 80% opacity.
+const IMPROVEMENT_COLOR: &str = "rgba(40, 167, 69, 0.8)";
+
+/// Color for epoch markers in the plot.
+const EPOCH_MARKER_COLOR: &str = "gray";
+
+// Line width constants for plot styling
+/// Line width for change point markers (vertical lines indicating performance changes).
+const CHANGE_POINT_LINE_WIDTH: f64 = 3.0;
+
+/// Line width for epoch markers (vertical dashed lines).
+const EPOCH_MARKER_LINE_WIDTH: f64 = 2.0;
 
 /// Formats a measurement name with its configured unit, if available.
 /// Returns "measurement_name (unit)" if unit is configured, otherwise just "measurement_name".
@@ -877,7 +875,10 @@
         }
     }
 
-<<<<<<< HEAD
+    fn set_template_and_metadata(&mut self, _template: Option<String>, _metadata: ReportMetadata) {
+        // CSV reporter doesn't use templates
+    }
+
     fn add_epoch_boundaries(
         &mut self,
         _transitions: &[EpochTransition],
@@ -900,10 +901,6 @@
         _y_max: f64,
     ) {
         // CSV reporter does not support change point visualization
-=======
-    fn set_template_and_metadata(&mut self, _template: Option<String>, _metadata: ReportMetadata) {
-        // CSV reporter doesn't use templates
->>>>>>> 1c5f645e
     }
 }
 
@@ -935,12 +932,9 @@
     key_values: &[(String, String)],
     aggregate_by: Option<ReductionFunc>,
     combined_patterns: &[String],
-<<<<<<< HEAD
+    template_config: ReportTemplateConfig,
     show_epochs: bool,
     detect_changes: bool,
-=======
-    template_config: ReportTemplateConfig,
->>>>>>> 1c5f645e
 ) -> Result<()> {
     // Compile combined regex patterns (measurements as exact matches + filter patterns)
     // early to fail fast on invalid patterns
