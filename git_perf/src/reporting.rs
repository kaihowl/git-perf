--- conflicted
+++ resolved
@@ -1186,7 +1186,6 @@
     Ok(group_values)
 }
 
-<<<<<<< HEAD
 /// Filter measurements by regex patterns and key-value pairs.
 ///
 /// This helper consolidates the filtering logic used by both HTML and CSV report paths.
@@ -1199,14 +1198,6 @@
 fn filter_measurements_by_criteria<'a>(
     commits: &'a [Commit],
     filters: &[regex::Regex],
-=======
-#[allow(clippy::too_many_arguments)]
-pub fn report(
-    start_commit: &str,
-    output: PathBuf,
-    separate_by: Vec<String>,
-    num_commits: usize,
->>>>>>> f2cc9722
     key_values: &[(String, String)],
 ) -> Vec<Vec<&'a MeasurementData>> {
     commits
@@ -1470,12 +1461,7 @@
         return;
     }
 
-<<<<<<< HEAD
     let reduction_func = aggregate_by.unwrap_or(ReductionFunc::Min);
-=======
-    let commits: Vec<Commit> =
-        measurement_retrieval::walk_commits_from(start_commit, num_commits)?.try_collect()?;
->>>>>>> f2cc9722
 
     let (commit_indices, values, epochs, commit_shas) =
         collect_measurement_data_for_change_detection(group_measurements, commits, reduction_func);
@@ -1756,6 +1742,7 @@
 
 #[allow(clippy::too_many_arguments)]
 pub fn report(
+    start_commit: &str,
     output: PathBuf,
     separate_by: Vec<String>,
     num_commits: usize,
@@ -1770,7 +1757,8 @@
     // early to fail fast on invalid patterns
     let _filters = crate::filter::compile_filters(combined_patterns)?;
 
-    let commits: Vec<Commit> = measurement_retrieval::walk_commits(num_commits)?.try_collect()?;
+    let commits: Vec<Commit> =
+        measurement_retrieval::walk_commits_from(start_commit, num_commits)?.try_collect()?;
 
     if commits.is_empty() {
         bail!(
