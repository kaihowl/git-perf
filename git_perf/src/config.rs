--- conflicted
+++ resolved
@@ -267,7 +267,6 @@
     config.get_with_parent_fallback("measurement", measurement, "unit")
 }
 
-<<<<<<< HEAD
 /// Returns the report template path from config, or None if not set.
 pub fn report_template_path() -> Option<PathBuf> {
     let config = read_hierarchical_config().ok()?;
@@ -286,7 +285,8 @@
 pub fn report_title() -> Option<String> {
     let config = read_hierarchical_config().ok()?;
     config.get_string("report.title").ok()
-=======
+}
+
 /// Returns the change point configuration for a measurement, applying fallback rules.
 ///
 /// Configuration keys under `[change_point]` or `[change_point."measurement_name"]`:
@@ -340,7 +340,6 @@
     }
 
     config
->>>>>>> da387209
 }
 
 #[cfg(test)]
