use anyhow::Result;
use clap::CommandFactory;
use clap::{error::ErrorKind::ArgumentConflict, Parser};
use env_logger::Env;
use log::Level;

use crate::audit;
use crate::basic_measure::measure;
use crate::config::bump_epoch;
use crate::config_cmd;
use crate::git::git_interop::check_git_version;
use crate::git::git_interop::{list_commits_with_measurements, prune, pull, push};
use crate::import::handle_import;
use crate::measurement_storage::{add, remove_measurements_from_commits};
use crate::reporting::report;
use crate::size;
use crate::stats::ReductionFunc;
use git_perf_cli_types::{Cli, Commands};

pub fn handle_calls() -> Result<()> {
    let cli = Cli::parse();
    let logger_level = match cli.verbose {
        0 => Level::Warn,
        1 => Level::Info,
        2 => Level::Debug,
        _ => Level::Trace,
    };
    env_logger::Builder::from_env(Env::default().default_filter_or(logger_level.as_str())).init();

    check_git_version()?;

    match cli.command {
        Commands::Measure {
            repetitions,
            command,
            measurement,
        } => measure(
            &measurement.name,
            repetitions,
            &command,
            &measurement.key_value,
        ),
        Commands::Add { value, measurement } => {
            add(&measurement.name, value, &measurement.key_value)
        }
        Commands::Import {
            format,
            file,
            prefix,
            metadata,
            filter,
            dry_run,
            verbose,
        } => handle_import(format, file, prefix, metadata, filter, dry_run, verbose),
        Commands::Push { remote } => push(None, remote.as_deref()),
        Commands::Pull {} => pull(None),
        Commands::Report {
            output,
            separate_by,
            report_history,
            measurement,
            key_value,
            aggregate_by,
            filter,
<<<<<<< HEAD
            show_epochs,
            detect_changes,
=======
            template,
            custom_css,
            title,
>>>>>>> 1c5f645e
        } => {
            // Combine measurements (as exact matches) and filter patterns into unified regex patterns
            let combined_patterns =
                crate::filter::combine_measurements_and_filters(&measurement, &filter);

            let template_config = crate::reporting::ReportTemplateConfig {
                template_path: template,
                custom_css_path: custom_css,
                title,
            };

            report(
                output,
                separate_by,
                report_history.max_count,
                &key_value,
                aggregate_by.map(ReductionFunc::from),
                &combined_patterns,
<<<<<<< HEAD
                show_epochs,
                detect_changes,
=======
                template_config,
>>>>>>> 1c5f645e
            )
        }
        Commands::Audit {
            measurement,
            report_history,
            selectors,
            min_measurements,
            aggregate_by,
            sigma,
            dispersion_method,
            filter,
            no_change_point_warning,
        } => {
            // Validate that at least one of measurement or filter is provided
            // (clap's required_unless_present should handle this, but double-check for safety)
            if measurement.is_empty() && filter.is_empty() {
                Cli::command()
                    .error(
                        clap::error::ErrorKind::MissingRequiredArgument,
                        "At least one of --measurement or --filter must be provided",
                    )
                    .exit()
            }

            // Validate max_count vs min_measurements if min_measurements is specified via CLI
            if let Some(min_count) = min_measurements {
                if report_history.max_count < min_count.into() {
                    Cli::command().error(ArgumentConflict, format!("The minimal number of measurements ({}) cannot be more than the maximum number of measurements ({})", min_count, report_history.max_count)).exit()
                }
            }

            // Combine measurements (as exact matches) and filter patterns into unified regex patterns
            let combined_patterns =
                crate::filter::combine_measurements_and_filters(&measurement, &filter);

            audit::audit_multiple(
                report_history.max_count,
                min_measurements,
                &selectors,
                aggregate_by.map(ReductionFunc::from),
                sigma,
                dispersion_method.map(crate::stats::DispersionMethod::from),
                &combined_patterns,
                no_change_point_warning,
            )
        }
        Commands::BumpEpoch { measurements } => {
            for measurement in measurements {
                bump_epoch(&measurement)?;
            }
            Ok(())
        }
        Commands::Prune {} => prune(),
        Commands::Remove {
            older_than,
            no_prune,
            dry_run,
        } => remove_measurements_from_commits(older_than, !no_prune, dry_run),
        Commands::ListCommits {} => {
            let commits = list_commits_with_measurements()?;
            for commit in commits {
                println!("{}", commit);
            }
            Ok(())
        }
        Commands::Size {
            detailed,
            format,
            disk_size,
            include_objects,
        } => size::calculate_measurement_size(detailed, format, disk_size, include_objects),
        Commands::Config {
            list,
            detailed,
            format,
            validate,
            measurement,
        } => {
            if list {
                config_cmd::list_config(detailed, format, validate, measurement)
            } else {
                // For now, --list is required. In the future, this could support
                // other config operations like --get, --set, etc.
                anyhow::bail!("config command requires --list flag (try: git perf config --list)");
            }
        }
    }
}<|MERGE_RESOLUTION|>--- conflicted
+++ resolved
@@ -62,14 +62,11 @@
             key_value,
             aggregate_by,
             filter,
-<<<<<<< HEAD
-            show_epochs,
-            detect_changes,
-=======
             template,
             custom_css,
             title,
->>>>>>> 1c5f645e
+            show_epochs,
+            detect_changes,
         } => {
             // Combine measurements (as exact matches) and filter patterns into unified regex patterns
             let combined_patterns =
@@ -88,12 +85,9 @@
                 &key_value,
                 aggregate_by.map(ReductionFunc::from),
                 &combined_patterns,
-<<<<<<< HEAD
+                template_config,
                 show_epochs,
                 detect_changes,
-=======
-                template_config,
->>>>>>> 1c5f645e
             )
         }
         Commands::Audit {
