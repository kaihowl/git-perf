--- conflicted
+++ resolved
@@ -42,7 +42,14 @@
     description: 'Whether to use disk-size (compressed) instead of logical size'
     required: false
     default: 'true'
-<<<<<<< HEAD
+  reports-subdirectory:
+    description: 'Subdirectory within gh-pages for reports (e.g., "perf", "reports"). Empty for root.'
+    required: false
+    default: ''
+  preserve-existing:
+    description: 'Preserve existing gh-pages content outside reports subdirectory'
+    required: false
+    default: 'true'
   show-epochs:
     description: 'Whether to show epoch boundaries in the report'
     required: false
@@ -51,16 +58,6 @@
     description: 'Whether to detect and display change points in the report'
     required: false
     default: 'false'
-=======
-  reports-subdirectory:
-    description: 'Subdirectory within gh-pages for reports (e.g., "perf", "reports"). Empty for root.'
-    required: false
-    default: ''
-  preserve-existing:
-    description: 'Preserve existing gh-pages content outside reports subdirectory'
-    required: false
-    default: 'true'
->>>>>>> 1c5f645e
 
 outputs:
   report-url:
