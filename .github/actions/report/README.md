# git-perf Report Action

A GitHub Action to generate and publish git-perf performance reports to GitHub Pages.

## Features

- Generates HTML performance reports using `git-perf report`
- Optionally runs `git-perf audit` for performance analysis
- Publishes reports to GitHub Pages
- **Supports subdirectory organization** for coexistence with existing documentation
- Automatically comments on pull requests with report URL and audit results
- Supports custom report naming and depth configuration
- Returns report URL and audit output for use in subsequent steps

## Usage

### Basic Usage

```yaml
- uses: kaihowl/git-perf/.github/actions/report@master
  with:
    github-token: ${{ secrets.GITHUB_TOKEN }}
```

### Advanced Usage

```yaml
- uses: kaihowl/git-perf/.github/actions/report@master
  with:
    depth: 100
    report-name: 'my-custom-report'
    additional-args: '--csv-aggregate mean'
    audit-args: '-m build_time -m memory_usage -d 3.0 --min-measurements 10'
    git-perf-version: 'latest'
    comment-on-pr: 'true'
    github-token: ${{ secrets.GITHUB_TOKEN }}
```

### Using Outputs

The action automatically comments on PRs by default. To disable automatic commenting and use custom comments:

```yaml
- id: perf-report
  uses: kaihowl/git-perf/.github/actions/report@master
  with:
    audit-args: '-m build_time -d 2.0 --min-measurements 5'
    comment-on-pr: 'false'  # Disable automatic PR commenting
    github-token: ${{ secrets.GITHUB_TOKEN }}

- name: Custom PR comment with additional info
  if: github.event_name == 'pull_request'
  uses: actions/github-script@v8
  with:
    github-token: ${{ secrets.GITHUB_TOKEN }}
    script: |
      const reportUrl = '${{ steps.perf-report.outputs.report-url }}'
      const auditOutput = `${{ steps.perf-report.outputs.audit-output }}`

      const auditSection = auditOutput ? `\n\n## Audit Results\n\n\`\`\`\n${auditOutput}\n\`\`\`` : ''
      const body = `⏱  [Performance Results](${reportUrl})${auditSection}\n\n_Custom additional information here_`

      github.rest.issues.createComment({
        issue_number: context.issue.number,
        owner: context.repo.owner,
        repo: context.repo.repo,
        body: body
      })
```

## Inputs

| Input | Description | Required | Default |
|-------|-------------|----------|---------|
| `depth` | Depth of the report in number of commits | No | `40` |
| `report-name` | Name of the report file (without .html). If empty, uses branch name or commit SHA | No | `` |
| `additional-args` | Additional arguments to git-perf report invocation | No | `` |
| `audit-args` | Additional arguments to git-perf audit (e.g., `-m <measurement> -d <threshold>`) | No | `` |
| `git-perf-version` | Version of git-perf to use (latest, or specific version) | No | `latest` |
| `comment-on-pr` | Whether to comment on the PR with the report URL (only for pull_request events) | No | `true` |
| `show-size` | Whether to show measurement storage size in output | No | `false` |
| `size-use-disk-size` | Whether to use disk-size (compressed) instead of logical size | No | `true` |
<<<<<<< HEAD
| `show-epochs` | Whether to show epoch boundaries in the report | No | `false` |
| `detect-changes` | Whether to detect and display change points in the report | No | `false` |
=======
| `reports-subdirectory` | Subdirectory within gh-pages for reports (e.g., "perf", "reports"). Empty for root. | No | `` |
| `preserve-existing` | Preserve existing gh-pages content outside reports subdirectory | No | `true` |
>>>>>>> 1c5f645e
| `github-token` | GitHub token for publishing to gh-pages and commenting on PRs | Yes | - |

### Common Audit Arguments

- `-m <measurement>`: Specify measurement(s) to audit (can be used multiple times)
- `-d <threshold>`: Deviation threshold (e.g., `2.0` for 2 standard deviations)
- `-s <selector>`: Filter by selector (e.g., `-s os=ubuntu`)
- `--min-measurements <n>`: Minimum number of measurements required
- `--dispersion-method <method>`: Use `stddev` or `mad` (Median Absolute Deviation)
- `-a <aggregation>`: Aggregation method (`min`, `max`, `mean`, `median`)

## Outputs

| Output | Description |
|--------|-------------|
| `report-url` | URL of the published report on GitHub Pages |
| `audit-output` | Output from git-perf audit command (if audit-args provided) |

## Prerequisites

- Repository must have GitHub Pages enabled
- Workflow must have appropriate permissions:
  ```yaml
  permissions:
    pages: write
    contents: write
    pull-requests: write  # If using comment-on-pr
  ```
- **Important**: To prevent concurrent pushes to gh-pages branch, add concurrency control to your workflow:
  ```yaml
  concurrency:
    group: gh-pages-${{ github.ref }}
    cancel-in-progress: false  # Don't cancel, let them queue
  ```

## Report Naming

The action automatically determines the report name based on context:

1. If `report-name` input is provided, uses that
2. For pull requests, uses the commit SHA
3. For other events, uses the branch name (via `GITHUB_REF_SLUG`)

## Examples

### Generate Report for Pull Request

```yaml
name: Performance Report
on: pull_request

permissions:
  pages: write
  contents: write
  pull-requests: write

jobs:
  report:
    runs-on: ubuntu-22.04
    concurrency:
      group: gh-pages-${{ github.ref }}
      cancel-in-progress: false
    steps:
      - uses: actions/checkout@v5
        with:
          fetch-depth: 40

      - uses: kaihowl/git-perf/.github/actions/report@master
        with:
          github-token: ${{ secrets.GITHUB_TOKEN }}
```

### Generate Report with Audit

```yaml
- uses: kaihowl/git-perf/.github/actions/report@master
  with:
    depth: 100
    audit-args: '-m build_time -m test_duration -d 2.5 --min-measurements 10'
    github-token: ${{ secrets.GITHUB_TOKEN }}
```

### Using Specific git-perf Version

```yaml
- uses: kaihowl/git-perf/.github/actions/report@master
  with:
    git-perf-version: 'v1.2.3'
    github-token: ${{ secrets.GITHUB_TOKEN }}
```

### Disable PR Comments

```yaml
- uses: kaihowl/git-perf/.github/actions/report@master
  with:
    comment-on-pr: 'false'
    github-token: ${{ secrets.GITHUB_TOKEN }}
```

<<<<<<< HEAD
### Enable Epoch and Change Point Detection
=======
## Subdirectory Organization

The action supports deploying reports to a subdirectory within GitHub Pages, allowing coexistence with existing documentation sites.

### Deploy to Subdirectory
>>>>>>> 1c5f645e

```yaml
- uses: kaihowl/git-perf/.github/actions/report@master
  with:
<<<<<<< HEAD
    show-epochs: 'true'
    detect-changes: 'true'
    github-token: ${{ secrets.GITHUB_TOKEN }}
```

=======
    reports-subdirectory: 'perf'
    preserve-existing: 'true'
    github-token: ${{ secrets.GITHUB_TOKEN }}
```

This deploys reports to `https://user.github.io/repo/perf/` instead of the root.

### Multi-Workflow Coordination

When combining performance reports with existing documentation (MkDocs, Jekyll, etc.), use proper concurrency control:

```yaml
name: Performance Reports
on:
  pull_request:
  push:
    branches: [main]

permissions:
  contents: write
  pages: write
  pull-requests: write

concurrency:
  group: gh-pages-deploy
  cancel-in-progress: false  # Queue deployments, don't cancel

jobs:
  report:
    runs-on: ubuntu-22.04
    steps:
      - uses: actions/checkout@v5
        with:
          fetch-depth: 100

      - uses: kaihowl/git-perf/.github/actions/report@master
        with:
          reports-subdirectory: 'perf'
          preserve-existing: 'true'
          github-token: ${{ secrets.GITHUB_TOKEN }}
```

**Documentation Workflow Example:**

```yaml
name: Deploy Documentation
on:
  push:
    branches: [main]
    paths: ['docs/**']

permissions:
  contents: write
  pages: write

concurrency:
  group: gh-pages-deploy
  cancel-in-progress: false  # Same group as performance workflow

jobs:
  deploy-docs:
    runs-on: ubuntu-22.04
    steps:
      - uses: actions/checkout@v5
      - uses: actions/setup-python@v5
      - run: pip install mkdocs-material
      - run: mkdocs build

      - name: Deploy to GitHub Pages
        uses: peaceiris/actions-gh-pages@v4
        with:
          github_token: ${{ secrets.GITHUB_TOKEN }}
          publish_dir: ./site
          keep_files: true  # Preserve perf/ reports
```

### Subdirectory Best Practices

1. **Use the same concurrency group** across all workflows deploying to gh-pages
2. **Set `cancel-in-progress: false`** to queue deployments instead of canceling
3. **Set `keep_files: true`** in all deployment actions to preserve existing content
4. **Use descriptive subdirectory names**: `perf`, `reports`, `benchmarks`, etc.
5. **Match subdirectory in cleanup action**: Ensure cleanup uses the same subdirectory

### Repository Structure Result

```
gh-pages branch:
├── index.html           # Documentation root (MkDocs/Jekyll)
├── docs/               # Documentation pages
│   └── ...
└── perf/               # Performance reports
    ├── main.html       # Branch reports
    ├── develop.html
    └── abc123....html  # Commit reports
```

>>>>>>> 1c5f645e
## Notes

- **Concurrency Control**: The action does NOT enforce concurrency control internally. You MUST add concurrency control at the job/workflow level to prevent concurrent pushes to the gh-pages branch, which could cause conflicts.
- **Automatic PR Comments**: By default, the action automatically comments on pull requests with the report URL and audit results. Set `comment-on-pr: 'false'` to disable.
- **PR Comment Updates**: If a performance comment already exists, the action updates it instead of creating a new one.
- **GitHub Pages**: The action uses `peaceiris/actions-gh-pages@v4` to publish to GitHub Pages with `keep_files: true`, preserving previous reports.
- **Subdirectory Security**: The action validates subdirectory paths to prevent path traversal attacks (rejects `..`, absolute paths, and special characters).
- **Error Handling**: If `git perf pull` fails, the action continues with a warning (useful for missing git objects).
- **Audit Failures**: Audit results are captured even if the audit command fails, ensuring workflow continues.<|MERGE_RESOLUTION|>--- conflicted
+++ resolved
@@ -80,13 +80,10 @@
 | `comment-on-pr` | Whether to comment on the PR with the report URL (only for pull_request events) | No | `true` |
 | `show-size` | Whether to show measurement storage size in output | No | `false` |
 | `size-use-disk-size` | Whether to use disk-size (compressed) instead of logical size | No | `true` |
-<<<<<<< HEAD
+| `reports-subdirectory` | Subdirectory within gh-pages for reports (e.g., "perf", "reports"). Empty for root. | No | `` |
+| `preserve-existing` | Preserve existing gh-pages content outside reports subdirectory | No | `true` |
 | `show-epochs` | Whether to show epoch boundaries in the report | No | `false` |
 | `detect-changes` | Whether to detect and display change points in the report | No | `false` |
-=======
-| `reports-subdirectory` | Subdirectory within gh-pages for reports (e.g., "perf", "reports"). Empty for root. | No | `` |
-| `preserve-existing` | Preserve existing gh-pages content outside reports subdirectory | No | `true` |
->>>>>>> 1c5f645e
 | `github-token` | GitHub token for publishing to gh-pages and commenting on PRs | Yes | - |
 
 ### Common Audit Arguments
@@ -187,32 +184,31 @@
     github-token: ${{ secrets.GITHUB_TOKEN }}
 ```
 
-<<<<<<< HEAD
+## Subdirectory Organization
+
+The action supports deploying reports to a subdirectory within GitHub Pages, allowing coexistence with existing documentation sites.
+
+### Deploy to Subdirectory
+
+```yaml
+- uses: kaihowl/git-perf/.github/actions/report@master
+  with:
+    reports-subdirectory: 'perf'
+    preserve-existing: 'true'
+    github-token: ${{ secrets.GITHUB_TOKEN }}
+```
+
+This deploys reports to `https://user.github.io/repo/perf/` instead of the root.
+
 ### Enable Epoch and Change Point Detection
-=======
-## Subdirectory Organization
-
-The action supports deploying reports to a subdirectory within GitHub Pages, allowing coexistence with existing documentation sites.
-
-### Deploy to Subdirectory
->>>>>>> 1c5f645e
-
-```yaml
-- uses: kaihowl/git-perf/.github/actions/report@master
-  with:
-<<<<<<< HEAD
+
+```yaml
+- uses: kaihowl/git-perf/.github/actions/report@master
+  with:
     show-epochs: 'true'
     detect-changes: 'true'
     github-token: ${{ secrets.GITHUB_TOKEN }}
 ```
-
-=======
-    reports-subdirectory: 'perf'
-    preserve-existing: 'true'
-    github-token: ${{ secrets.GITHUB_TOKEN }}
-```
-
-This deploys reports to `https://user.github.io/repo/perf/` instead of the root.
 
 ### Multi-Workflow Coordination
 
@@ -304,7 +300,6 @@
     └── abc123....html  # Commit reports
 ```
 
->>>>>>> 1c5f645e
 ## Notes
 
 - **Concurrency Control**: The action does NOT enforce concurrency control internally. You MUST add concurrency control at the job/workflow level to prevent concurrent pushes to the gh-pages branch, which could cause conflicts.
