--- conflicted
+++ resolved
@@ -259,15 +259,6 @@
         #[arg(short, long)]
         aggregate_by: Option<ReductionFunc>,
 
-<<<<<<< HEAD
-        /// Show epoch boundary markers in the report (hidden by default, toggleable via legend)
-        #[arg(long)]
-        show_epochs: bool,
-
-        /// Detect and show change points in the report (hidden by default, toggleable via legend)
-        #[arg(long)]
-        detect_changes: bool,
-=======
         /// Path to custom HTML template file (overrides config)
         #[arg(short = 't', long)]
         template: Option<PathBuf>,
@@ -279,7 +270,14 @@
         /// Custom title for the report (overrides default)
         #[arg(long)]
         title: Option<String>,
->>>>>>> 1c5f645e
+
+        /// Show epoch boundary markers in the report (hidden by default, toggleable via legend)
+        #[arg(long)]
+        show_epochs: bool,
+
+        /// Detect and show change points in the report (hidden by default, toggleable via legend)
+        #[arg(long)]
+        detect_changes: bool,
     },
 
     /// For given measurements, check perfomance deviations of the HEAD commit
