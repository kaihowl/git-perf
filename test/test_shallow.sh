--- conflicted
+++ resolved
@@ -51,20 +51,6 @@
 git checkout -
 git merge --no-ff -
 # Test first-parent fetch-depth behavior even if HEAD is non-merge commit.
-<<<<<<< HEAD
-# TODO(kaihowl)
-# create_commit
-commit=$(git rev-parse HEAD)
-# Shallow clone with depth == 10 for main branch
-cd "$(mktemp -d)"
-# TODO(kaihowl)
-git init
-git remote add origin "file://$full_repo"
-git fetch origin "$commit:local-ref" --depth=10
-git checkout local-ref
-# git clone "file://$full_repo" --depth=10 shallow_clone
-# cd shallow_clone
-=======
 commit=$(git rev-parse HEAD)
 # Shallow clone with depth == 10 for main branch
 cd "$(mktemp -d)"
@@ -73,7 +59,6 @@
 # Simulate the behavior of github actions checkout closely
 git fetch origin "$commit:local-ref" --depth=10
 git checkout local-ref
->>>>>>> 23a19f9d
 git perf pull
 # Must fail as this expects more history
 output=$(git perf report -n 11 2>&1 1>/dev/null) && exit 1
